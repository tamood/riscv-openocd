/***************************************************************************
 *   Copyright (C) 2011 by Broadcom Corporation                            *
 *   Evan Hunter - ehunter@broadcom.com                                    *
 *                                                                         *
 *   This program is free software; you can redistribute it and/or modify  *
 *   it under the terms of the GNU General Public License as published by  *
 *   the Free Software Foundation; either version 2 of the License, or     *
 *   (at your option) any later version.                                   *
 *                                                                         *
 *   This program is distributed in the hope that it will be useful,       *
 *   but WITHOUT ANY WARRANTY; without even the implied warranty of        *
 *   MERCHANTABILITY or FITNESS FOR A PARTICULAR PURPOSE.  See the         *
 *   GNU General Public License for more details.                          *
 *                                                                         *
 *   You should have received a copy of the GNU General Public License     *
 *   along with this program.  If not, see <http://www.gnu.org/licenses/>. *
 ***************************************************************************/

#ifndef OPENOCD_RTOS_RTOS_H
#define OPENOCD_RTOS_RTOS_H

#include "server/server.h"
#include "target/target.h"
#include <jim-nvp.h>

typedef int64_t threadid_t;
typedef int64_t symbol_address_t;

struct reg;

/**
 * Table should be terminated by an element with NULL in symbol_name
 */
typedef struct symbol_table_elem_struct {
	const char *symbol_name;
	symbol_address_t address;
	bool optional;
} symbol_table_elem_t;

struct thread_detail {
	threadid_t threadid;
	bool exists;
	char *thread_name_str;
	char *extra_info_str;
};

struct rtos {
	const struct rtos_type *type;

	symbol_table_elem_t *symbols;
	struct target *target;
	/*  add a context variable instead of global variable */
	/* The thread currently selected by gdb. */
	int64_t current_threadid;
	/* The currently selected thread according to the target. */
	threadid_t current_thread;
	struct thread_detail *thread_details;
	int thread_count;
	int (*gdb_thread_packet)(struct connection *connection, char const *packet, int packet_size);
	int (*gdb_v_packet)(struct connection *connection, char const *packet, int packet_size);
	int (*gdb_target_for_threadid)(struct connection *connection, int64_t thread_id, struct target **p_target);
	void *rtos_specific_params;
};

struct rtos_reg {
	uint32_t number;
	uint32_t size;
	uint8_t value[16];
};

struct rtos_type {
	const char *name;
	bool (*detect_rtos)(struct target *target);
	int (*create)(struct target *target);
	int (*smp_init)(struct target *target);
	int (*update_threads)(struct rtos *rtos);
	/** Return a list of general registers, with their values filled out. */
	int (*get_thread_reg_list)(struct rtos *rtos, int64_t thread_id,
			struct rtos_reg **reg_list, int *num_regs);
	int (*get_thread_reg)(struct rtos *rtos, int64_t thread_id,
			uint32_t reg_num, struct rtos_reg *reg);
	int (*get_symbol_list_to_lookup)(symbol_table_elem_t *symbol_list[]);
	int (*clean)(struct target *target);
	char * (*ps_command)(struct target *target);
	int (*set_reg)(struct rtos *rtos, uint32_t reg_num, uint8_t *reg_value);
<<<<<<< HEAD
	/**
	 * Possibly work around an annoying gdb behaviour: when the current thread
	 * is changed in gdb, it assumes that the target can follow and also make
	 * the thread current. This is an assumption that cannot hold for a real
	 * target running a multi-threading OS. If an RTOS can do this, override
	 * needs_fake_step(). */
	bool (*needs_fake_step)(struct target *target, int64_t thread_id);
=======
>>>>>>> 31100927
};

struct stack_register_offset {
	unsigned short number;		/* register number */
	signed short offset;		/* offset in bytes from stack head, or -1 to indicate
					 * register is not stacked, or -2 to indicate this is the
					 * stack pointer register */
	unsigned short width_bits;
};

struct rtos_register_stacking {
	unsigned char stack_registers_size;
	signed char stack_growth_direction;
	unsigned char num_output_registers;
	/* Some targets require evaluating the stack to determine the
	 * actual stack pointer for a process.  If this field is NULL,
	 * just use stacking->stack_registers_size * stack_growth_direction
	 * to calculate adjustment.
	 */
	int64_t (*calculate_process_stack)(struct target *target,
		const uint8_t *stack_data,
		const struct rtos_register_stacking *stacking,
		int64_t stack_ptr);
	const struct stack_register_offset *register_offsets;
};

#define GDB_THREAD_PACKET_NOT_CONSUMED (-40)

int rtos_create(Jim_GetOptInfo *goi, struct target *target);
int rtos_set_reg(struct connection *connection, int reg_num,
		uint8_t *reg_value);
int rtos_generic_stack_read(struct target *target,
		const struct rtos_register_stacking *stacking,
		int64_t stack_ptr,
		struct rtos_reg **reg_list,
		int *num_regs);
int rtos_try_next(struct target *target);
int gdb_thread_packet(struct connection *connection, char const *packet, int packet_size);
int rtos_get_gdb_reg(struct connection *connection, int reg_num);
int rtos_get_gdb_reg_list(struct connection *connection);
int rtos_update_threads(struct target *target);
void rtos_free_threadlist(struct rtos *rtos);
int rtos_smp_init(struct target *target);
/*  function for handling symbol access */
int rtos_qsymbol(struct connection *connection, char const *packet, int packet_size);
bool rtos_needs_fake_step(struct target *target, int64_t thread_id);

#endif /* OPENOCD_RTOS_RTOS_H */<|MERGE_RESOLUTION|>--- conflicted
+++ resolved
@@ -83,7 +83,6 @@
 	int (*clean)(struct target *target);
 	char * (*ps_command)(struct target *target);
 	int (*set_reg)(struct rtos *rtos, uint32_t reg_num, uint8_t *reg_value);
-<<<<<<< HEAD
 	/**
 	 * Possibly work around an annoying gdb behaviour: when the current thread
 	 * is changed in gdb, it assumes that the target can follow and also make
@@ -91,8 +90,6 @@
 	 * target running a multi-threading OS. If an RTOS can do this, override
 	 * needs_fake_step(). */
 	bool (*needs_fake_step)(struct target *target, int64_t thread_id);
-=======
->>>>>>> 31100927
 };
 
 struct stack_register_offset {
