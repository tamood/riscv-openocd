/***************************************************************************
 *   Copyright (C) 2011 by Mathias Kuester                                 *
 *   kesmtp@freenet.de                                                     *
 *                                                                         *
 *   Copyright (C) 2011 sleep(5) ltd                                       *
 *   tomas@sleepfive.com                                                   *
 *                                                                         *
 *   Copyright (C) 2012 by Christopher D. Kilgour                          *
 *   techie at whiterocker.com                                             *
 *                                                                         *
 *   Copyright (C) 2013 Nemui Trinomius                                    *
 *   nemuisan_kawausogasuki@live.jp                                        *
 *                                                                         *
 *   Copyright (C) 2015 Tomas Vanek                                        *
 *   vanekt@fbl.cz                                                         *
 *                                                                         *
 *   This program is free software; you can redistribute it and/or modify  *
 *   it under the terms of the GNU General Public License as published by  *
 *   the Free Software Foundation; either version 2 of the License, or     *
 *   (at your option) any later version.                                   *
 *                                                                         *
 *   This program is distributed in the hope that it will be useful,       *
 *   but WITHOUT ANY WARRANTY; without even the implied warranty of        *
 *   MERCHANTABILITY or FITNESS FOR A PARTICULAR PURPOSE.  See the         *
 *   GNU General Public License for more details.                          *
 *                                                                         *
 *   You should have received a copy of the GNU General Public License     *
 *   along with this program.  If not, see <http://www.gnu.org/licenses/>. *
 ***************************************************************************/

#ifdef HAVE_CONFIG_H
#include "config.h"
#endif

#include "jtag/interface.h"
#include "imp.h"
#include <helper/binarybuffer.h>
#include <helper/time_support.h>
#include <target/target_type.h>
#include <target/algorithm.h>
#include <target/armv7m.h>
#include <target/cortex_m.h>

/*
 * Implementation Notes
 *
 * The persistent memories in the Kinetis chip families K10 through
 * K70 are all manipulated with the Flash Memory Module.  Some
 * variants call this module the FTFE, others call it the FTFL.  To
 * indicate that both are considered here, we use FTFX.
 *
 * Within the module, according to the chip variant, the persistent
 * memory is divided into what Freescale terms Program Flash, FlexNVM,
 * and FlexRAM.  All chip variants have Program Flash.  Some chip
 * variants also have FlexNVM and FlexRAM, which always appear
 * together.
 *
 * A given Kinetis chip may have 1, 2 or 4 blocks of flash.  Here we map
 * each block to a separate bank.  Each block size varies by chip and
 * may be determined by the read-only SIM_FCFG1 register.  The sector
 * size within each bank/block varies by chip, and may be 1, 2 or 4k.
 * The sector size may be different for flash and FlexNVM.
 *
 * The first half of the flash (1 or 2 blocks) is always Program Flash
 * and always starts at address 0x00000000.  The "PFLSH" flag, bit 23
 * of the read-only SIM_FCFG2 register, determines whether the second
 * half of the flash is also Program Flash or FlexNVM+FlexRAM.  When
 * PFLSH is set, the second from the first half.  When PFLSH is clear,
 * the second half of flash is FlexNVM and always starts at address
 * 0x10000000.  FlexRAM, which is also present when PFLSH is clear,
 * always starts at address 0x14000000.
 *
 * The Flash Memory Module provides a register set where flash
 * commands are loaded to perform flash operations like erase and
 * program.  Different commands are available depending on whether
 * Program Flash or FlexNVM/FlexRAM is being manipulated.  Although
 * the commands used are quite consistent between flash blocks, the
 * parameters they accept differ according to the flash sector size.
 *
 */

/* Addressess */
#define FCF_ADDRESS	0x00000400
#define FCF_FPROT	0x8
#define FCF_FSEC	0xc
#define FCF_FOPT	0xd
#define FCF_FDPROT	0xf
#define FCF_SIZE	0x10

#define FLEXRAM		0x14000000

#define MSCM_OCMDR0	0x40001400
#define FMC_PFB01CR	0x4001f004
#define FTFx_FSTAT	0x40020000
#define FTFx_FCNFG	0x40020001
#define FTFx_FCCOB3	0x40020004
#define FTFx_FPROT3	0x40020010
#define FTFx_FDPROT	0x40020017
#define SIM_BASE	0x40047000
#define SIM_BASE_KL28	0x40074000
#define SIM_COPC	0x40048100
	/* SIM_COPC does not exist on devices with changed SIM_BASE */
#define WDOG_BASE	0x40052000
#define WDOG32_KE1X	0x40052000
#define WDOG32_KL28	0x40076000
#define SMC_PMCTRL	0x4007E001
#define SMC_PMSTAT	0x4007E003
#define SMC32_PMCTRL	0x4007E00C
#define SMC32_PMSTAT	0x4007E014
#define MCM_PLACR	0xF000300C

/* Offsets */
#define SIM_SOPT1_OFFSET    0x0000
#define SIM_SDID_OFFSET	    0x1024
#define SIM_FCFG1_OFFSET    0x104c
#define SIM_FCFG2_OFFSET    0x1050

#define WDOG_STCTRLH_OFFSET      0
#define WDOG32_CS_OFFSET         0

/* Values */
#define PM_STAT_RUN		0x01
#define PM_STAT_VLPR		0x04
#define PM_CTRL_RUNM_RUN	0x00

/* Commands */
#define FTFx_CMD_BLOCKSTAT  0x00
#define FTFx_CMD_SECTSTAT   0x01
#define FTFx_CMD_LWORDPROG  0x06
#define FTFx_CMD_SECTERASE  0x09
#define FTFx_CMD_SECTWRITE  0x0b
#define FTFx_CMD_MASSERASE  0x44
#define FTFx_CMD_PGMPART    0x80
#define FTFx_CMD_SETFLEXRAM 0x81

/* The older Kinetis K series uses the following SDID layout :
 * Bit 31-16 : 0
 * Bit 15-12 : REVID
 * Bit 11-7  : DIEID
 * Bit 6-4   : FAMID
 * Bit 3-0   : PINID
 *
 * The newer Kinetis series uses the following SDID layout :
 * Bit 31-28 : FAMID
 * Bit 27-24 : SUBFAMID
 * Bit 23-20 : SERIESID
 * Bit 19-16 : SRAMSIZE
 * Bit 15-12 : REVID
 * Bit 6-4   : Reserved (0)
 * Bit 3-0   : PINID
 *
 * We assume that if bits 31-16 are 0 then it's an older
 * K-series MCU.
 */

#define KINETIS_SOPT1_RAMSIZE_MASK  0x0000F000
#define KINETIS_SOPT1_RAMSIZE_K24FN1M 0x0000B000

#define KINETIS_SDID_K_SERIES_MASK  0x0000FFFF

#define KINETIS_SDID_DIEID_MASK 0x00000F80

#define KINETIS_SDID_DIEID_K22FN128	0x00000680 /* smaller pflash with FTFA */
#define KINETIS_SDID_DIEID_K22FN256	0x00000A80
#define KINETIS_SDID_DIEID_K22FN512	0x00000E80
#define KINETIS_SDID_DIEID_K24FN256	0x00000700

#define KINETIS_SDID_DIEID_K24FN1M	0x00000300 /* Detect Errata 7534 */

/* We can't rely solely on the FAMID field to determine the MCU
 * type since some FAMID values identify multiple MCUs with
 * different flash sector sizes (K20 and K22 for instance).
 * Therefore we combine it with the DIEID bits which may possibly
 * break if Freescale bumps the DIEID for a particular MCU. */
#define KINETIS_K_SDID_TYPE_MASK 0x00000FF0
#define KINETIS_K_SDID_K10_M50	 0x00000000
#define KINETIS_K_SDID_K10_M72	 0x00000080
#define KINETIS_K_SDID_K10_M100	 0x00000100
#define KINETIS_K_SDID_K10_M120	 0x00000180
#define KINETIS_K_SDID_K11		 0x00000220
#define KINETIS_K_SDID_K12		 0x00000200
#define KINETIS_K_SDID_K20_M50	 0x00000010
#define KINETIS_K_SDID_K20_M72	 0x00000090
#define KINETIS_K_SDID_K20_M100	 0x00000110
#define KINETIS_K_SDID_K20_M120	 0x00000190
#define KINETIS_K_SDID_K21_M50   0x00000230
#define KINETIS_K_SDID_K21_M120	 0x00000330
#define KINETIS_K_SDID_K22_M50   0x00000210
#define KINETIS_K_SDID_K22_M120	 0x00000310
#define KINETIS_K_SDID_K30_M72   0x000000A0
#define KINETIS_K_SDID_K30_M100  0x00000120
#define KINETIS_K_SDID_K40_M72   0x000000B0
#define KINETIS_K_SDID_K40_M100  0x00000130
#define KINETIS_K_SDID_K50_M72   0x000000E0
#define KINETIS_K_SDID_K51_M72	 0x000000F0
#define KINETIS_K_SDID_K53		 0x00000170
#define KINETIS_K_SDID_K60_M100  0x00000140
#define KINETIS_K_SDID_K60_M150  0x000001C0
#define KINETIS_K_SDID_K70_M150  0x000001D0

#define KINETIS_SDID_SERIESID_MASK 0x00F00000
#define KINETIS_SDID_SERIESID_K   0x00000000
#define KINETIS_SDID_SERIESID_KL   0x00100000
#define KINETIS_SDID_SERIESID_KE   0x00200000
#define KINETIS_SDID_SERIESID_KW   0x00500000
#define KINETIS_SDID_SERIESID_KV   0x00600000

#define KINETIS_SDID_SUBFAMID_SHIFT 24
#define KINETIS_SDID_SUBFAMID_MASK  0x0F000000
#define KINETIS_SDID_SUBFAMID_KX0   0x00000000
#define KINETIS_SDID_SUBFAMID_KX1   0x01000000
#define KINETIS_SDID_SUBFAMID_KX2   0x02000000
#define KINETIS_SDID_SUBFAMID_KX3   0x03000000
#define KINETIS_SDID_SUBFAMID_KX4   0x04000000
#define KINETIS_SDID_SUBFAMID_KX5   0x05000000
#define KINETIS_SDID_SUBFAMID_KX6   0x06000000
#define KINETIS_SDID_SUBFAMID_KX7   0x07000000
#define KINETIS_SDID_SUBFAMID_KX8   0x08000000

#define KINETIS_SDID_FAMILYID_SHIFT 28
#define KINETIS_SDID_FAMILYID_MASK  0xF0000000
#define KINETIS_SDID_FAMILYID_K0X   0x00000000
#define KINETIS_SDID_FAMILYID_K1X   0x10000000
#define KINETIS_SDID_FAMILYID_K2X   0x20000000
#define KINETIS_SDID_FAMILYID_K3X   0x30000000
#define KINETIS_SDID_FAMILYID_K4X   0x40000000
#define KINETIS_SDID_FAMILYID_K5X   0x50000000
#define KINETIS_SDID_FAMILYID_K6X   0x60000000
#define KINETIS_SDID_FAMILYID_K7X   0x70000000
#define KINETIS_SDID_FAMILYID_K8X   0x80000000
#define KINETIS_SDID_FAMILYID_KL8X  0x90000000

/* The field originally named DIEID has new name/meaning on KE1x */
#define KINETIS_SDID_PROJECTID_MASK  KINETIS_SDID_DIEID_MASK
#define KINETIS_SDID_PROJECTID_KE1xF 0x00000080
#define KINETIS_SDID_PROJECTID_KE1xZ 0x00000100

struct kinetis_flash_bank {
	struct kinetis_chip *k_chip;
	bool probed;
	unsigned bank_number;		/* bank number in particular chip */
	struct flash_bank *bank;

	uint32_t sector_size;
	uint32_t protection_size;
	uint32_t prog_base;		/* base address for FTFx operations */
					/* usually same as bank->base for pflash, differs for FlexNVM */
	uint32_t protection_block;	/* number of first protection block in this bank */

	enum {
		FC_AUTO = 0,
		FC_PFLASH,
		FC_FLEX_NVM,
		FC_FLEX_RAM,
	} flash_class;
};

#define KINETIS_MAX_BANKS 4u

struct kinetis_chip {
	struct target *target;
	bool probed;

	uint32_t sim_sdid;
	uint32_t sim_fcfg1;
	uint32_t sim_fcfg2;
	uint32_t fcfg2_maxaddr0_shifted;
	uint32_t fcfg2_maxaddr1_shifted;

	unsigned num_pflash_blocks, num_nvm_blocks;
	unsigned pflash_sector_size, nvm_sector_size;
	unsigned max_flash_prog_size;

	uint32_t pflash_base;
	uint32_t pflash_size;
	uint32_t nvm_base;
	uint32_t nvm_size;		/* whole FlexNVM */
	uint32_t dflash_size;		/* accessible rest of FlexNVM if EEPROM backup uses part of FlexNVM */

	uint32_t progr_accel_ram;
	uint32_t sim_base;

	enum {
		FS_PROGRAM_SECTOR = 1,
		FS_PROGRAM_LONGWORD = 2,
		FS_PROGRAM_PHRASE = 4,		/* Unsupported */

		FS_NO_CMD_BLOCKSTAT = 0x40,
		FS_WIDTH_256BIT = 0x80,
		FS_ECC = 0x100,
	} flash_support;

	enum {
		KINETIS_CACHE_NONE,
		KINETIS_CACHE_K,	/* invalidate using FMC->PFB0CR/PFB01CR */
		KINETIS_CACHE_L,	/* invalidate using MCM->PLACR */
		KINETIS_CACHE_MSCM,	/* devices like KE1xF, invalidate MSCM->OCMDR0 */
	} cache_type;

	enum {
		KINETIS_WDOG_NONE,
		KINETIS_WDOG_K,
		KINETIS_WDOG_COP,
		KINETIS_WDOG32_KE1X,
		KINETIS_WDOG32_KL28,
	} watchdog_type;

	enum {
		KINETIS_SMC,
		KINETIS_SMC32,
	} sysmodectrlr_type;

	char name[40];

	unsigned num_banks;
	struct kinetis_flash_bank banks[KINETIS_MAX_BANKS];
};

struct kinetis_type {
	uint32_t sdid;
	char *name;
};

static const struct kinetis_type kinetis_types_old[] = {
	{ KINETIS_K_SDID_K10_M50,  "MK10D%s5" },
	{ KINETIS_K_SDID_K10_M72,  "MK10D%s7" },
	{ KINETIS_K_SDID_K10_M100, "MK10D%s10" },
	{ KINETIS_K_SDID_K10_M120, "MK10F%s12" },
	{ KINETIS_K_SDID_K11,      "MK11D%s5" },
	{ KINETIS_K_SDID_K12,      "MK12D%s5" },

	{ KINETIS_K_SDID_K20_M50,  "MK20D%s5" },
	{ KINETIS_K_SDID_K20_M72,  "MK20D%s7" },
	{ KINETIS_K_SDID_K20_M100, "MK20D%s10" },
	{ KINETIS_K_SDID_K20_M120, "MK20F%s12" },
	{ KINETIS_K_SDID_K21_M50,  "MK21D%s5" },
	{ KINETIS_K_SDID_K21_M120, "MK21F%s12" },
	{ KINETIS_K_SDID_K22_M50,  "MK22D%s5" },
	{ KINETIS_K_SDID_K22_M120, "MK22F%s12" },

	{ KINETIS_K_SDID_K30_M72,  "MK30D%s7" },
	{ KINETIS_K_SDID_K30_M100, "MK30D%s10" },

	{ KINETIS_K_SDID_K40_M72,  "MK40D%s7" },
	{ KINETIS_K_SDID_K40_M100, "MK40D%s10" },

	{ KINETIS_K_SDID_K50_M72,  "MK50D%s7" },
	{ KINETIS_K_SDID_K51_M72,  "MK51D%s7" },
	{ KINETIS_K_SDID_K53,      "MK53D%s10" },

	{ KINETIS_K_SDID_K60_M100, "MK60D%s10" },
	{ KINETIS_K_SDID_K60_M150, "MK60F%s15" },

	{ KINETIS_K_SDID_K70_M150, "MK70F%s15" },
};


#define MDM_AP			1

#define MDM_REG_STAT		0x00
#define MDM_REG_CTRL		0x04
#define MDM_REG_ID		0xfc

#define MDM_STAT_FMEACK		(1<<0)
#define MDM_STAT_FREADY		(1<<1)
#define MDM_STAT_SYSSEC		(1<<2)
#define MDM_STAT_SYSRES		(1<<3)
#define MDM_STAT_FMEEN		(1<<5)
#define MDM_STAT_BACKDOOREN	(1<<6)
#define MDM_STAT_LPEN		(1<<7)
#define MDM_STAT_VLPEN		(1<<8)
#define MDM_STAT_LLSMODEXIT	(1<<9)
#define MDM_STAT_VLLSXMODEXIT	(1<<10)
#define MDM_STAT_CORE_HALTED	(1<<16)
#define MDM_STAT_CORE_SLEEPDEEP	(1<<17)
#define MDM_STAT_CORESLEEPING	(1<<18)

#define MDM_CTRL_FMEIP		(1<<0)
#define MDM_CTRL_DBG_DIS	(1<<1)
#define MDM_CTRL_DBG_REQ	(1<<2)
#define MDM_CTRL_SYS_RES_REQ	(1<<3)
#define MDM_CTRL_CORE_HOLD_RES	(1<<4)
#define MDM_CTRL_VLLSX_DBG_REQ	(1<<5)
#define MDM_CTRL_VLLSX_DBG_ACK	(1<<6)
#define MDM_CTRL_VLLSX_STAT_ACK	(1<<7)

#define MDM_ACCESS_TIMEOUT	500 /* msec */


static bool allow_fcf_writes;
static uint8_t fcf_fopt = 0xff;
static bool fcf_fopt_configured;
static bool create_banks;


const struct flash_driver kinetis_flash;
static int kinetis_write_inner(struct flash_bank *bank, const uint8_t *buffer,
			uint32_t offset, uint32_t count);
static int kinetis_probe_chip(struct kinetis_chip *k_chip);
static int kinetis_auto_probe(struct flash_bank *bank);


static int kinetis_mdm_write_register(struct adiv5_dap *dap, unsigned reg, uint32_t value)
{
	int retval;
	LOG_DEBUG("MDM_REG[0x%02x] <- %08" PRIX32, reg, value);

	retval = dap_queue_ap_write(dap_ap(dap, MDM_AP), reg, value);
	if (retval != ERROR_OK) {
		LOG_DEBUG("MDM: failed to queue a write request");
		return retval;
	}

	retval = dap_run(dap);
	if (retval != ERROR_OK) {
		LOG_DEBUG("MDM: dap_run failed");
		return retval;
	}


	return ERROR_OK;
}

static int kinetis_mdm_read_register(struct adiv5_dap *dap, unsigned reg, uint32_t *result)
{
	int retval;

	retval = dap_queue_ap_read(dap_ap(dap, MDM_AP), reg, result);
	if (retval != ERROR_OK) {
		LOG_DEBUG("MDM: failed to queue a read request");
		return retval;
	}

	retval = dap_run(dap);
	if (retval != ERROR_OK) {
		LOG_DEBUG("MDM: dap_run failed");
		return retval;
	}

	LOG_DEBUG("MDM_REG[0x%02x]: %08" PRIX32, reg, *result);
	return ERROR_OK;
}

static int kinetis_mdm_poll_register(struct adiv5_dap *dap, unsigned reg,
			uint32_t mask, uint32_t value, uint32_t timeout_ms)
{
	uint32_t val;
	int retval;
	int64_t ms_timeout = timeval_ms() + timeout_ms;

	do {
		retval = kinetis_mdm_read_register(dap, reg, &val);
		if (retval != ERROR_OK || (val & mask) == value)
			return retval;

		alive_sleep(1);
	} while (timeval_ms() < ms_timeout);

	LOG_DEBUG("MDM: polling timed out");
	return ERROR_FAIL;
}

/*
 * This command can be used to break a watchdog reset loop when
 * connecting to an unsecured target. Unlike other commands, halt will
 * automatically retry as it does not know how far into the boot process
 * it is when the command is called.
 */
COMMAND_HANDLER(kinetis_mdm_halt)
{
	struct target *target = get_current_target(CMD_CTX);
	struct cortex_m_common *cortex_m = target_to_cm(target);
	struct adiv5_dap *dap = cortex_m->armv7m.arm.dap;
	int retval;
	int tries = 0;
	uint32_t stat;
	int64_t ms_timeout = timeval_ms() + MDM_ACCESS_TIMEOUT;

	if (!dap) {
		LOG_ERROR("Cannot perform halt with a high-level adapter");
		return ERROR_FAIL;
	}

	while (true) {
		tries++;

		kinetis_mdm_write_register(dap, MDM_REG_CTRL, MDM_CTRL_CORE_HOLD_RES);

		alive_sleep(1);

		retval = kinetis_mdm_read_register(dap, MDM_REG_STAT, &stat);
		if (retval != ERROR_OK) {
			LOG_DEBUG("MDM: failed to read MDM_REG_STAT");
			continue;
		}

		/* Repeat setting MDM_CTRL_CORE_HOLD_RES until system is out of
		 * reset with flash ready and without security
		 */
		if ((stat & (MDM_STAT_FREADY | MDM_STAT_SYSSEC | MDM_STAT_SYSRES))
				== (MDM_STAT_FREADY | MDM_STAT_SYSRES))
			break;

		if (timeval_ms() >= ms_timeout) {
			LOG_ERROR("MDM: halt timed out");
			return ERROR_FAIL;
		}
	}

	LOG_DEBUG("MDM: halt succeded after %d attempts.", tries);

	target_poll(target);
	/* enable polling in case kinetis_check_flash_security_status disabled it */
	jtag_poll_set_enabled(true);

	alive_sleep(100);

	target->reset_halt = true;
	target->type->assert_reset(target);

	retval = kinetis_mdm_write_register(dap, MDM_REG_CTRL, 0);
	if (retval != ERROR_OK) {
		LOG_ERROR("MDM: failed to clear MDM_REG_CTRL");
		return retval;
	}

	target->type->deassert_reset(target);

	return ERROR_OK;
}

COMMAND_HANDLER(kinetis_mdm_reset)
{
	struct target *target = get_current_target(CMD_CTX);
	struct cortex_m_common *cortex_m = target_to_cm(target);
	struct adiv5_dap *dap = cortex_m->armv7m.arm.dap;
	int retval;

	if (!dap) {
		LOG_ERROR("Cannot perform reset with a high-level adapter");
		return ERROR_FAIL;
	}

	retval = kinetis_mdm_write_register(dap, MDM_REG_CTRL, MDM_CTRL_SYS_RES_REQ);
	if (retval != ERROR_OK) {
		LOG_ERROR("MDM: failed to write MDM_REG_CTRL");
		return retval;
	}

	retval = kinetis_mdm_poll_register(dap, MDM_REG_STAT, MDM_STAT_SYSRES, 0, 500);
	if (retval != ERROR_OK) {
		LOG_ERROR("MDM: failed to assert reset");
		return retval;
	}

	retval = kinetis_mdm_write_register(dap, MDM_REG_CTRL, 0);
	if (retval != ERROR_OK) {
		LOG_ERROR("MDM: failed to clear MDM_REG_CTRL");
		return retval;
	}

	return ERROR_OK;
}

/*
 * This function implements the procedure to mass erase the flash via
 * SWD/JTAG on Kinetis K and L series of devices as it is described in
 * AN4835 "Production Flash Programming Best Practices for Kinetis K-
 * and L-series MCUs" Section 4.2.1. To prevent a watchdog reset loop,
 * the core remains halted after this function completes as suggested
 * by the application note.
 */
COMMAND_HANDLER(kinetis_mdm_mass_erase)
{
	struct target *target = get_current_target(CMD_CTX);
	struct cortex_m_common *cortex_m = target_to_cm(target);
	struct adiv5_dap *dap = cortex_m->armv7m.arm.dap;

	if (!dap) {
		LOG_ERROR("Cannot perform mass erase with a high-level adapter");
		return ERROR_FAIL;
	}

	int retval;

	/*
	 * ... Power on the processor, or if power has already been
	 * applied, assert the RESET pin to reset the processor. For
	 * devices that do not have a RESET pin, write the System
	 * Reset Request bit in the MDM-AP control register after
	 * establishing communication...
	 */

	/* assert SRST if configured */
	bool has_srst = jtag_get_reset_config() & RESET_HAS_SRST;
	if (has_srst)
		adapter_assert_reset();

	retval = kinetis_mdm_write_register(dap, MDM_REG_CTRL, MDM_CTRL_SYS_RES_REQ);
	if (retval != ERROR_OK && !has_srst) {
		LOG_ERROR("MDM: failed to assert reset");
		goto deassert_reset_and_exit;
	}

	/*
	 * ... Read the MDM-AP status register repeatedly and wait for
	 * stable conditions suitable for mass erase:
	 * - mass erase is enabled
	 * - flash is ready
	 * - reset is finished
	 *
	 * Mass erase is started as soon as all conditions are met in 32
	 * subsequent status reads.
	 *
	 * In case of not stable conditions (RESET/WDOG loop in secured device)
	 * the user is asked for manual pressing of RESET button
	 * as a last resort.
	 */
	int cnt_mass_erase_disabled = 0;
	int cnt_ready = 0;
	int64_t ms_start = timeval_ms();
	bool man_reset_requested = false;

	do {
		uint32_t stat = 0;
		int64_t ms_elapsed = timeval_ms() - ms_start;

		if (!man_reset_requested && ms_elapsed > 100) {
			LOG_INFO("MDM: Press RESET button now if possible.");
			man_reset_requested = true;
		}

		if (ms_elapsed > 3000) {
			LOG_ERROR("MDM: waiting for mass erase conditions timed out.");
			LOG_INFO("Mass erase of a secured MCU is not possible without hardware reset.");
			LOG_INFO("Connect SRST, use 'reset_config srst_only' and retry.");
			goto deassert_reset_and_exit;
		}
		retval = kinetis_mdm_read_register(dap, MDM_REG_STAT, &stat);
		if (retval != ERROR_OK) {
			cnt_ready = 0;
			continue;
		}

		if (!(stat & MDM_STAT_FMEEN)) {
			cnt_ready = 0;
			cnt_mass_erase_disabled++;
			if (cnt_mass_erase_disabled > 10) {
				LOG_ERROR("MDM: mass erase is disabled");
				goto deassert_reset_and_exit;
			}
			continue;
		}

		if ((stat & (MDM_STAT_FREADY | MDM_STAT_SYSRES)) == MDM_STAT_FREADY)
			cnt_ready++;
		else
			cnt_ready = 0;

	} while (cnt_ready < 32);

	/*
	 * ... Write the MDM-AP control register to set the Flash Mass
	 * Erase in Progress bit. This will start the mass erase
	 * process...
	 */
	retval = kinetis_mdm_write_register(dap, MDM_REG_CTRL, MDM_CTRL_SYS_RES_REQ | MDM_CTRL_FMEIP);
	if (retval != ERROR_OK) {
		LOG_ERROR("MDM: failed to start mass erase");
		goto deassert_reset_and_exit;
	}

	/*
	 * ... Read the MDM-AP control register until the Flash Mass
	 * Erase in Progress bit clears...
	 * Data sheed defines erase time <3.6 sec/512kB flash block.
	 * The biggest device has 4 pflash blocks => timeout 16 sec.
	 */
	retval = kinetis_mdm_poll_register(dap, MDM_REG_CTRL, MDM_CTRL_FMEIP, 0, 16000);
	if (retval != ERROR_OK) {
		LOG_ERROR("MDM: mass erase timeout");
		goto deassert_reset_and_exit;
	}

	target_poll(target);
	/* enable polling in case kinetis_check_flash_security_status disabled it */
	jtag_poll_set_enabled(true);

	alive_sleep(100);

	target->reset_halt = true;
	target->type->assert_reset(target);

	/*
	 * ... Negate the RESET signal or clear the System Reset Request
	 * bit in the MDM-AP control register.
	 */
	retval = kinetis_mdm_write_register(dap, MDM_REG_CTRL, 0);
	if (retval != ERROR_OK)
		LOG_ERROR("MDM: failed to clear MDM_REG_CTRL");

	target->type->deassert_reset(target);

	return retval;

deassert_reset_and_exit:
	kinetis_mdm_write_register(dap, MDM_REG_CTRL, 0);
	if (has_srst)
		adapter_deassert_reset();
	return retval;
}

static const uint32_t kinetis_known_mdm_ids[] = {
	0x001C0000,	/* Kinetis-K Series */
	0x001C0020,	/* Kinetis-L/M/V/E Series */
	0x001C0030,	/* Kinetis with a Cortex-M7, in time of writing KV58 */
};

/*
 * This function implements the procedure to connect to
 * SWD/JTAG on Kinetis K and L series of devices as it is described in
 * AN4835 "Production Flash Programming Best Practices for Kinetis K-
 * and L-series MCUs" Section 4.1.1
 */
COMMAND_HANDLER(kinetis_check_flash_security_status)
{
	struct target *target = get_current_target(CMD_CTX);
	struct cortex_m_common *cortex_m = target_to_cm(target);
	struct adiv5_dap *dap = cortex_m->armv7m.arm.dap;

	if (!dap) {
		LOG_WARNING("Cannot check flash security status with a high-level adapter");
		return ERROR_OK;
	}

	if (!dap->ops)
		return ERROR_OK;	/* too early to check, in JTAG mode ops may not be initialised */

	uint32_t val;
	int retval;

	/*
	 * ... The MDM-AP ID register can be read to verify that the
	 * connection is working correctly...
	 */
	retval = kinetis_mdm_read_register(dap, MDM_REG_ID, &val);
	if (retval != ERROR_OK) {
		LOG_ERROR("MDM: failed to read ID register");
		return ERROR_OK;
	}

	if (val == 0)
		return ERROR_OK;	/* dap not yet initialised */

	bool found = false;
	for (size_t i = 0; i < ARRAY_SIZE(kinetis_known_mdm_ids); i++) {
		if (val == kinetis_known_mdm_ids[i]) {
			found = true;
			break;
		}
	}

	if (!found)
		LOG_WARNING("MDM: unknown ID %08" PRIX32, val);

	/*
	 * ... Read the System Security bit to determine if security is enabled.
	 * If System Security = 0, then proceed. If System Security = 1, then
	 * communication with the internals of the processor, including the
	 * flash, will not be possible without issuing a mass erase command or
	 * unsecuring the part through other means (backdoor key unlock)...
	 */
	retval = kinetis_mdm_read_register(dap, MDM_REG_STAT, &val);
	if (retval != ERROR_OK) {
		LOG_ERROR("MDM: failed to read MDM_REG_STAT");
		return ERROR_OK;
	}

	/*
	 * System Security bit is also active for short time during reset.
	 * If a MCU has blank flash and runs in RESET/WDOG loop,
	 * System Security bit is active most of time!
	 * We should observe Flash Ready bit and read status several times
	 * to avoid false detection of secured MCU
	 */
	int secured_score = 0, flash_not_ready_score = 0;

	if ((val & (MDM_STAT_SYSSEC | MDM_STAT_FREADY)) != MDM_STAT_FREADY) {
		uint32_t stats[32];
		int i;

		for (i = 0; i < 32; i++) {
			stats[i] = MDM_STAT_FREADY;
			dap_queue_ap_read(dap_ap(dap, MDM_AP), MDM_REG_STAT, &stats[i]);
		}
		retval = dap_run(dap);
		if (retval != ERROR_OK) {
			LOG_DEBUG("MDM: dap_run failed when validating secured state");
			return ERROR_OK;
		}
		for (i = 0; i < 32; i++) {
			if (stats[i] & MDM_STAT_SYSSEC)
				secured_score++;
			if (!(stats[i] & MDM_STAT_FREADY))
				flash_not_ready_score++;
		}
	}

	if (flash_not_ready_score <= 8 && secured_score > 24) {
		jtag_poll_set_enabled(false);

		LOG_WARNING("*********** ATTENTION! ATTENTION! ATTENTION! ATTENTION! **********");
		LOG_WARNING("****                                                          ****");
		LOG_WARNING("**** Your Kinetis MCU is in secured state, which means that,  ****");
		LOG_WARNING("**** with exception for very basic communication, JTAG/SWD    ****");
		LOG_WARNING("**** interface will NOT work. In order to restore its         ****");
		LOG_WARNING("**** functionality please issue 'kinetis mdm mass_erase'      ****");
		LOG_WARNING("**** command, power cycle the MCU and restart OpenOCD.        ****");
		LOG_WARNING("****                                                          ****");
		LOG_WARNING("*********** ATTENTION! ATTENTION! ATTENTION! ATTENTION! **********");

	} else if (flash_not_ready_score > 24) {
		jtag_poll_set_enabled(false);
		LOG_WARNING("**** Your Kinetis MCU is probably locked-up in RESET/WDOG loop. ****");
		LOG_WARNING("**** Common reason is a blank flash (at least a reset vector).  ****");
		LOG_WARNING("**** Issue 'kinetis mdm halt' command or if SRST is connected   ****");
		LOG_WARNING("**** and configured, use 'reset halt'                           ****");
		LOG_WARNING("**** If MCU cannot be halted, it is likely secured and running  ****");
		LOG_WARNING("**** in RESET/WDOG loop. Issue 'kinetis mdm mass_erase'         ****");

	} else {
		LOG_INFO("MDM: Chip is unsecured. Continuing.");
		jtag_poll_set_enabled(true);
	}

	return ERROR_OK;
}


static struct kinetis_chip *kinetis_get_chip(struct target *target)
{
	struct flash_bank *bank_iter;
	struct kinetis_flash_bank *k_bank;

	/* iterate over all kinetis banks */
	for (bank_iter = flash_bank_list(); bank_iter; bank_iter = bank_iter->next) {
		if (bank_iter->driver != &kinetis_flash
		    || bank_iter->target != target)
			continue;

		k_bank = bank_iter->driver_priv;
		if (!k_bank)
			continue;

		if (k_bank->k_chip)
			return k_bank->k_chip;
	}
	return NULL;
}

static int kinetis_chip_options(struct kinetis_chip *k_chip, int argc, const char *argv[])
{
	int i;
	for (i = 0; i < argc; i++) {
		if (strcmp(argv[i], "-sim-base") == 0) {
			if (i + 1 < argc)
				k_chip->sim_base = strtoul(argv[++i], NULL, 0);
		} else
			LOG_ERROR("Unsupported flash bank option %s", argv[i]);
	}
	return ERROR_OK;
}

FLASH_BANK_COMMAND_HANDLER(kinetis_flash_bank_command)
{
	struct target *target = bank->target;
	struct kinetis_chip *k_chip;
	struct kinetis_flash_bank *k_bank;
	int retval;

	if (CMD_ARGC < 6)
		return ERROR_COMMAND_SYNTAX_ERROR;

	LOG_INFO("add flash_bank kinetis %s", bank->name);

	k_chip = kinetis_get_chip(target);

	if (k_chip == NULL) {
		k_chip = calloc(sizeof(struct kinetis_chip), 1);
		if (k_chip == NULL) {
			LOG_ERROR("No memory");
			return ERROR_FAIL;
		}

		k_chip->target = target;

		/* only the first defined bank can define chip options */
		retval = kinetis_chip_options(k_chip, CMD_ARGC - 6, CMD_ARGV + 6);
		if (retval != ERROR_OK)
			return retval;
	}

	if (k_chip->num_banks >= KINETIS_MAX_BANKS) {
		LOG_ERROR("Only %u Kinetis flash banks are supported", KINETIS_MAX_BANKS);
		return ERROR_FAIL;
	}

	bank->driver_priv = k_bank = &(k_chip->banks[k_chip->num_banks]);
	k_bank->k_chip = k_chip;
	k_bank->bank_number = k_chip->num_banks;
	k_bank->bank = bank;
	k_chip->num_banks++;

	return ERROR_OK;
}


static void kinetis_free_driver_priv(struct flash_bank *bank)
{
	struct kinetis_flash_bank *k_bank = bank->driver_priv;
	if (k_bank == NULL)
		return;

	struct kinetis_chip *k_chip = k_bank->k_chip;
	if (k_chip == NULL)
		return;

	k_chip->num_banks--;
	if (k_chip->num_banks == 0)
		free(k_chip);
}


static int kinetis_create_missing_banks(struct kinetis_chip *k_chip)
{
	unsigned bank_idx;
	unsigned num_blocks;
	struct kinetis_flash_bank *k_bank;
	struct flash_bank *bank;
	char base_name[69], name[80], num[4];
	char *class, *p;

	num_blocks = k_chip->num_pflash_blocks + k_chip->num_nvm_blocks;
	if (num_blocks > KINETIS_MAX_BANKS) {
		LOG_ERROR("Only %u Kinetis flash banks are supported", KINETIS_MAX_BANKS);
		return ERROR_FAIL;
	}

	bank = k_chip->banks[0].bank;
	if (bank && bank->name) {
		strncpy(base_name, bank->name, sizeof(base_name) - 1);
		base_name[sizeof(base_name) - 1] = '\0';
		p = strstr(base_name, ".pflash");
		if (p) {
			*p = '\0';
			if (k_chip->num_pflash_blocks > 1) {
				/* rename first bank if numbering is needed */
				snprintf(name, sizeof(name), "%s.pflash0", base_name);
				free(bank->name);
				bank->name = strdup(name);
			}
		}
	} else {
		strncpy(base_name, target_name(k_chip->target), sizeof(base_name) - 1);
		base_name[sizeof(base_name) - 1] = '\0';
		p = strstr(base_name, ".cpu");
		if (p)
			*p = '\0';
	}

	for (bank_idx = 1; bank_idx < num_blocks; bank_idx++) {
		k_bank = &(k_chip->banks[bank_idx]);
		bank = k_bank->bank;

		if (bank)
			continue;

		num[0] = '\0';

		if (bank_idx < k_chip->num_pflash_blocks) {
			class = "pflash";
			if (k_chip->num_pflash_blocks > 1)
				snprintf(num, sizeof(num), "%u", bank_idx);
		} else {
			class = "flexnvm";
			if (k_chip->num_nvm_blocks > 1)
				snprintf(num, sizeof(num), "%u",
					 bank_idx - k_chip->num_pflash_blocks);
		}

		bank = calloc(sizeof(struct flash_bank), 1);
		if (bank == NULL)
			return ERROR_FAIL;

		bank->target = k_chip->target;
		bank->driver = &kinetis_flash;
		bank->default_padded_value = bank->erased_value = 0xff;

		snprintf(name, sizeof(name), "%s.%s%s",
			 base_name, class, num);
		bank->name = strdup(name);

		bank->driver_priv = k_bank = &(k_chip->banks[k_chip->num_banks]);
		k_bank->k_chip = k_chip;
		k_bank->bank_number = bank_idx;
		k_bank->bank = bank;
		if (k_chip->num_banks <= bank_idx)
			k_chip->num_banks = bank_idx + 1;

		flash_bank_add(bank);
	}
	return ERROR_OK;
}


static int kinetis_disable_wdog_algo(struct target *target, size_t code_size, const uint8_t *code, uint32_t wdog_base)
{
	struct working_area *wdog_algorithm;
	struct armv7m_algorithm armv7m_info;
	struct reg_param reg_params[1];
	int retval;

	if (target->state != TARGET_HALTED) {
		LOG_ERROR("Target not halted");
		return ERROR_TARGET_NOT_HALTED;
	}

	retval = target_alloc_working_area(target, code_size, &wdog_algorithm);
	if (retval != ERROR_OK)
		return retval;

	retval = target_write_buffer(target, wdog_algorithm->address,
			code_size, code);
	if (retval == ERROR_OK) {
		armv7m_info.common_magic = ARMV7M_COMMON_MAGIC;
		armv7m_info.core_mode = ARM_MODE_THREAD;

		init_reg_param(&reg_params[0], "r0", 32, PARAM_OUT);
		buf_set_u32(reg_params[0].value, 0, 32, wdog_base);

		retval = target_run_algorithm(target, 0, NULL, 1, reg_params,
			wdog_algorithm->address,
			wdog_algorithm->address + code_size - 2,
			500, &armv7m_info);

		destroy_reg_param(&reg_params[0]);

		if (retval != ERROR_OK)
			LOG_ERROR("Error executing Kinetis WDOG unlock algorithm");
	}

	target_free_working_area(target, wdog_algorithm);

	return retval;
}

/* Disable the watchdog on Kinetis devices
 * Standard Kx WDOG peripheral checks timing and therefore requires to run algo.
 */
static int kinetis_disable_wdog_kx(struct target *target)
{
	const uint32_t wdog_base = WDOG_BASE;
	uint16_t wdog;
	int retval;

	static const uint8_t kinetis_unlock_wdog_code[] = {
#include "../../../contrib/loaders/watchdog/armv7m_kinetis_wdog.inc"
	};

	retval = target_read_u16(target, wdog_base + WDOG_STCTRLH_OFFSET, &wdog);
	if (retval != ERROR_OK)
		return retval;

	if ((wdog & 0x1) == 0) {
		/* watchdog already disabled */
		return ERROR_OK;
	}
	LOG_INFO("Disabling Kinetis watchdog (initial WDOG_STCTRLH = 0x%04" PRIx16 ")", wdog);

	retval = kinetis_disable_wdog_algo(target, sizeof(kinetis_unlock_wdog_code), kinetis_unlock_wdog_code, wdog_base);
	if (retval != ERROR_OK)
		return retval;

	retval = target_read_u16(target, wdog_base + WDOG_STCTRLH_OFFSET, &wdog);
	if (retval != ERROR_OK)
		return retval;

	LOG_INFO("WDOG_STCTRLH = 0x%04" PRIx16, wdog);
	return (wdog & 0x1) ? ERROR_FAIL : ERROR_OK;
}

static int kinetis_disable_wdog32(struct target *target, uint32_t wdog_base)
{
	uint32_t wdog_cs;
	int retval;

	static const uint8_t kinetis_unlock_wdog_code[] = {
#include "../../../contrib/loaders/watchdog/armv7m_kinetis_wdog32.inc"
	};

	retval = target_read_u32(target, wdog_base + WDOG32_CS_OFFSET, &wdog_cs);
	if (retval != ERROR_OK)
		return retval;

	if ((wdog_cs & 0x80) == 0)
		return ERROR_OK; /* watchdog already disabled */

	LOG_INFO("Disabling Kinetis watchdog (initial WDOG_CS 0x%08" PRIx32 ")", wdog_cs);

	retval = kinetis_disable_wdog_algo(target, sizeof(kinetis_unlock_wdog_code), kinetis_unlock_wdog_code, wdog_base);
	if (retval != ERROR_OK)
		return retval;

	retval = target_read_u32(target, wdog_base + WDOG32_CS_OFFSET, &wdog_cs);
	if (retval != ERROR_OK)
		return retval;

	if ((wdog_cs & 0x80) == 0)
		return ERROR_OK; /* watchdog disabled successfully */

	LOG_ERROR("Cannot disable Kinetis watchdog (WDOG_CS 0x%08" PRIx32 "), issue 'reset init'", wdog_cs);
	return ERROR_FAIL;
}

static int kinetis_disable_wdog(struct kinetis_chip *k_chip)
{
	struct target *target = k_chip->target;
	uint8_t sim_copc;
	int retval;

	if (!k_chip->probed) {
		retval = kinetis_probe_chip(k_chip);
		if (retval != ERROR_OK)
			return retval;
	}

	switch (k_chip->watchdog_type) {
	case KINETIS_WDOG_K:
		return kinetis_disable_wdog_kx(target);

	case KINETIS_WDOG_COP:
		retval = target_read_u8(target, SIM_COPC, &sim_copc);
		if (retval != ERROR_OK)
			return retval;

		if ((sim_copc & 0xc) == 0)
			return ERROR_OK; /* watchdog already disabled */

		LOG_INFO("Disabling Kinetis watchdog (initial SIM_COPC 0x%02" PRIx8 ")", sim_copc);
		retval = target_write_u8(target, SIM_COPC, sim_copc & ~0xc);
		if (retval != ERROR_OK)
			return retval;

		retval = target_read_u8(target, SIM_COPC, &sim_copc);
		if (retval != ERROR_OK)
			return retval;

		if ((sim_copc & 0xc) == 0)
			return ERROR_OK; /* watchdog disabled successfully */

		LOG_ERROR("Cannot disable Kinetis watchdog (SIM_COPC 0x%02" PRIx8 "), issue 'reset init'", sim_copc);
		return ERROR_FAIL;

	case KINETIS_WDOG32_KE1X:
		return kinetis_disable_wdog32(target, WDOG32_KE1X);

	case KINETIS_WDOG32_KL28:
		return kinetis_disable_wdog32(target, WDOG32_KL28);

	default:
		return ERROR_OK;
	}
}

COMMAND_HANDLER(kinetis_disable_wdog_handler)
{
	int result;
	struct target *target = get_current_target(CMD_CTX);
	struct kinetis_chip *k_chip = kinetis_get_chip(target);

	if (k_chip == NULL)
		return ERROR_FAIL;

	if (CMD_ARGC > 0)
		return ERROR_COMMAND_SYNTAX_ERROR;

	result = kinetis_disable_wdog(k_chip);
	return result;
}


static int kinetis_ftfx_decode_error(uint8_t fstat)
{
	if (fstat & 0x20) {
		LOG_ERROR("Flash operation failed, illegal command");
		return ERROR_FLASH_OPER_UNSUPPORTED;

	} else if (fstat & 0x10)
		LOG_ERROR("Flash operation failed, protection violated");

	else if (fstat & 0x40)
		LOG_ERROR("Flash operation failed, read collision");

	else if (fstat & 0x80)
		return ERROR_OK;

	else
		LOG_ERROR("Flash operation timed out");

	return ERROR_FLASH_OPERATION_FAILED;
}

static int kinetis_ftfx_clear_error(struct target *target)
{
	/* reset error flags */
	return target_write_u8(target, FTFx_FSTAT, 0x70);
}


static int kinetis_ftfx_prepare(struct target *target)
{
	int result, i;
	uint8_t fstat;

	/* wait until busy */
	for (i = 0; i < 50; i++) {
		result = target_read_u8(target, FTFx_FSTAT, &fstat);
		if (result != ERROR_OK)
			return result;

		if (fstat & 0x80)
			break;
	}

	if ((fstat & 0x80) == 0) {
		LOG_ERROR("Flash controller is busy");
		return ERROR_FLASH_OPERATION_FAILED;
	}
	if (fstat != 0x80) {
		/* reset error flags */
		result = kinetis_ftfx_clear_error(target);
	}
	return result;
}

/* Kinetis Program-LongWord Microcodes */
static const uint8_t kinetis_flash_write_code[] = {
#include "../../../contrib/loaders/flash/kinetis/kinetis_flash.inc"
};

/* Program LongWord Block Write */
static int kinetis_write_block(struct flash_bank *bank, const uint8_t *buffer,
		uint32_t offset, uint32_t wcount)
{
	struct target *target = bank->target;
	uint32_t buffer_size = 2048;		/* Default minimum value */
	struct working_area *write_algorithm;
	struct working_area *source;
	struct kinetis_flash_bank *k_bank = bank->driver_priv;
	uint32_t address = k_bank->prog_base + offset;
	uint32_t end_address;
	struct reg_param reg_params[5];
	struct armv7m_algorithm armv7m_info;
	int retval;
	uint8_t fstat;

	/* Increase buffer_size if needed */
	if (buffer_size < (target->working_area_size/2))
		buffer_size = (target->working_area_size/2);

	/* allocate working area with flash programming code */
	if (target_alloc_working_area(target, sizeof(kinetis_flash_write_code),
			&write_algorithm) != ERROR_OK) {
		LOG_WARNING("no working area available, can't do block memory writes");
		return ERROR_TARGET_RESOURCE_NOT_AVAILABLE;
	}

	retval = target_write_buffer(target, write_algorithm->address,
		sizeof(kinetis_flash_write_code), kinetis_flash_write_code);
	if (retval != ERROR_OK)
		return retval;

	/* memory buffer */
	while (target_alloc_working_area(target, buffer_size, &source) != ERROR_OK) {
		buffer_size /= 4;
		if (buffer_size <= 256) {
			/* free working area, write algorithm already allocated */
			target_free_working_area(target, write_algorithm);

			LOG_WARNING("No large enough working area available, can't do block memory writes");
			return ERROR_TARGET_RESOURCE_NOT_AVAILABLE;
		}
	}

	armv7m_info.common_magic = ARMV7M_COMMON_MAGIC;
	armv7m_info.core_mode = ARM_MODE_THREAD;

	init_reg_param(&reg_params[0], "r0", 32, PARAM_IN_OUT); /* address */
	init_reg_param(&reg_params[1], "r1", 32, PARAM_OUT); /* word count */
	init_reg_param(&reg_params[2], "r2", 32, PARAM_OUT);
	init_reg_param(&reg_params[3], "r3", 32, PARAM_OUT);
	init_reg_param(&reg_params[4], "r4", 32, PARAM_OUT);

	buf_set_u32(reg_params[0].value, 0, 32, address);
	buf_set_u32(reg_params[1].value, 0, 32, wcount);
	buf_set_u32(reg_params[2].value, 0, 32, source->address);
	buf_set_u32(reg_params[3].value, 0, 32, source->address + source->size);
	buf_set_u32(reg_params[4].value, 0, 32, FTFx_FSTAT);

	retval = target_run_flash_async_algorithm(target, buffer, wcount, 4,
						0, NULL,
						5, reg_params,
						source->address, source->size,
						write_algorithm->address, 0,
						&armv7m_info);

	if (retval == ERROR_FLASH_OPERATION_FAILED) {
		end_address = buf_get_u32(reg_params[0].value, 0, 32);

		LOG_ERROR("Error writing flash at %08" PRIx32, end_address);

		retval = target_read_u8(target, FTFx_FSTAT, &fstat);
		if (retval == ERROR_OK) {
			retval = kinetis_ftfx_decode_error(fstat);

			/* reset error flags */
			target_write_u8(target, FTFx_FSTAT, 0x70);
		}
	} else if (retval != ERROR_OK)
		LOG_ERROR("Error executing kinetis Flash programming algorithm");

	target_free_working_area(target, source);
	target_free_working_area(target, write_algorithm);

	destroy_reg_param(&reg_params[0]);
	destroy_reg_param(&reg_params[1]);
	destroy_reg_param(&reg_params[2]);
	destroy_reg_param(&reg_params[3]);
	destroy_reg_param(&reg_params[4]);

	return retval;
}

static int kinetis_protect(struct flash_bank *bank, int set, int first, int last)
{
	int i;

	if (allow_fcf_writes) {
		LOG_ERROR("Protection setting is possible with 'kinetis fcf_source protection' only!");
		return ERROR_FAIL;
	}

	if (!bank->prot_blocks || bank->num_prot_blocks == 0) {
		LOG_ERROR("No protection possible for current bank!");
		return ERROR_FLASH_BANK_INVALID;
	}

	for (i = first; i < bank->num_prot_blocks && i <= last; i++)
		bank->prot_blocks[i].is_protected = set;

	LOG_INFO("Protection bits will be written at the next FCF sector erase or write.");
	LOG_INFO("Do not issue 'flash info' command until protection is written,");
	LOG_INFO("doing so would re-read protection status from MCU.");

	return ERROR_OK;
}

static int kinetis_protect_check(struct flash_bank *bank)
{
	struct kinetis_flash_bank *k_bank = bank->driver_priv;
	int result;
	int i, b;
	uint32_t fprot;

	if (k_bank->flash_class == FC_PFLASH) {

		/* read protection register */
		result = target_read_u32(bank->target, FTFx_FPROT3, &fprot);
		if (result != ERROR_OK)
			return result;

		/* Every bit protects 1/32 of the full flash (not necessarily just this bank) */

	} else if (k_bank->flash_class == FC_FLEX_NVM) {
		uint8_t fdprot;

		/* read protection register */
		result = target_read_u8(bank->target, FTFx_FDPROT, &fdprot);
		if (result != ERROR_OK)
			return result;

		fprot = fdprot;

	} else {
		LOG_ERROR("Protection checks for FlexRAM not supported");
		return ERROR_FLASH_BANK_INVALID;
	}

	b = k_bank->protection_block;
	for (i = 0; i < bank->num_prot_blocks; i++) {
		if ((fprot >> b) & 1)
			bank->prot_blocks[i].is_protected = 0;
		else
			bank->prot_blocks[i].is_protected = 1;

		b++;
	}

	return ERROR_OK;
}


static int kinetis_fill_fcf(struct flash_bank *bank, uint8_t *fcf)
{
	uint32_t fprot = 0xffffffff;
	uint8_t fsec = 0xfe;		 /* set MCU unsecure */
	uint8_t fdprot = 0xff;
	int i;
	unsigned bank_idx;
	unsigned num_blocks;
	uint32_t pflash_bit;
	uint8_t dflash_bit;
	struct flash_bank *bank_iter;
	struct kinetis_flash_bank *k_bank = bank->driver_priv;
	struct kinetis_chip *k_chip = k_bank->k_chip;

	memset(fcf, 0xff, FCF_SIZE);

	pflash_bit = 1;
	dflash_bit = 1;

	/* iterate over all kinetis banks */
	/* current bank is bank 0, it contains FCF */
	num_blocks = k_chip->num_pflash_blocks + k_chip->num_nvm_blocks;
	for (bank_idx = 0; bank_idx < num_blocks; bank_idx++) {
		k_bank = &(k_chip->banks[bank_idx]);
		bank_iter = k_bank->bank;

		if (bank_iter == NULL) {
			LOG_WARNING("Missing bank %u configuration, FCF protection flags may be incomplette", bank_idx);
			continue;
		}

		kinetis_auto_probe(bank_iter);

		if (k_bank->flash_class == FC_PFLASH) {
			for (i = 0; i < bank_iter->num_prot_blocks; i++) {
				if (bank_iter->prot_blocks[i].is_protected == 1)
					fprot &= ~pflash_bit;

				pflash_bit <<= 1;
			}

		} else if (k_bank->flash_class == FC_FLEX_NVM) {
			for (i = 0; i < bank_iter->num_prot_blocks; i++) {
				if (bank_iter->prot_blocks[i].is_protected == 1)
					fdprot &= ~dflash_bit;

				dflash_bit <<= 1;
			}

		}
	}

	target_buffer_set_u32(bank->target, fcf + FCF_FPROT, fprot);
	fcf[FCF_FSEC] = fsec;
	fcf[FCF_FOPT] = fcf_fopt;
	fcf[FCF_FDPROT] = fdprot;
	return ERROR_OK;
}

static int kinetis_ftfx_command(struct target *target, uint8_t fcmd, uint32_t faddr,
				uint8_t fccob4, uint8_t fccob5, uint8_t fccob6, uint8_t fccob7,
				uint8_t fccob8, uint8_t fccob9, uint8_t fccoba, uint8_t fccobb,
				uint8_t *ftfx_fstat)
{
	uint8_t command[12] = {faddr & 0xff, (faddr >> 8) & 0xff, (faddr >> 16) & 0xff, fcmd,
			fccob7, fccob6, fccob5, fccob4,
			fccobb, fccoba, fccob9, fccob8};
	int result;
	uint8_t fstat;
	int64_t ms_timeout = timeval_ms() + 250;

	result = target_write_memory(target, FTFx_FCCOB3, 4, 3, command);
	if (result != ERROR_OK)
		return result;

	/* start command */
	result = target_write_u8(target, FTFx_FSTAT, 0x80);
	if (result != ERROR_OK)
		return result;

	/* wait for done */
	do {
		result = target_read_u8(target, FTFx_FSTAT, &fstat);

		if (result != ERROR_OK)
			return result;

		if (fstat & 0x80)
			break;

	} while (timeval_ms() < ms_timeout);

	if (ftfx_fstat)
		*ftfx_fstat = fstat;

	if ((fstat & 0xf0) != 0x80) {
		LOG_DEBUG("ftfx command failed FSTAT: %02X FCCOB: %02X%02X%02X%02X %02X%02X%02X%02X %02X%02X%02X%02X",
			 fstat, command[3], command[2], command[1], command[0],
			 command[7], command[6], command[5], command[4],
			 command[11], command[10], command[9], command[8]);

		return kinetis_ftfx_decode_error(fstat);
	}

	return ERROR_OK;
}


static int kinetis_read_pmstat(struct kinetis_chip *k_chip, uint8_t *pmstat)
{
	int result;
	uint32_t stat32;
	struct target *target = k_chip->target;

	switch (k_chip->sysmodectrlr_type) {
	case KINETIS_SMC:
		result = target_read_u8(target, SMC_PMSTAT, pmstat);
		return result;

	case KINETIS_SMC32:
		result = target_read_u32(target, SMC32_PMSTAT, &stat32);
		if (result == ERROR_OK)
			*pmstat = stat32 & 0xff;
		return result;
	}
	return ERROR_FAIL;
}

static int kinetis_check_run_mode(struct kinetis_chip *k_chip)
{
	int result, i;
	uint8_t pmstat;
	struct target *target;

	if (k_chip == NULL) {
		LOG_ERROR("Chip not probed.");
		return ERROR_FAIL;
	}
	target = k_chip->target;

	if (target->state != TARGET_HALTED) {
		LOG_ERROR("Target not halted");
		return ERROR_TARGET_NOT_HALTED;
	}

	result = kinetis_read_pmstat(k_chip, &pmstat);
	if (result != ERROR_OK)
		return result;

	if (pmstat == PM_STAT_RUN)
		return ERROR_OK;

	if (pmstat == PM_STAT_VLPR) {
		/* It is safe to switch from VLPR to RUN mode without changing clock */
		LOG_INFO("Switching from VLPR to RUN mode.");

		switch (k_chip->sysmodectrlr_type) {
		case KINETIS_SMC:
			result = target_write_u8(target, SMC_PMCTRL, PM_CTRL_RUNM_RUN);
			break;

		case KINETIS_SMC32:
			result = target_write_u32(target, SMC32_PMCTRL, PM_CTRL_RUNM_RUN);
			break;
		}
		if (result != ERROR_OK)
			return result;

		for (i = 100; i; i--) {
			result = kinetis_read_pmstat(k_chip, &pmstat);
			if (result != ERROR_OK)
				return result;

			if (pmstat == PM_STAT_RUN)
				return ERROR_OK;
		}
	}

	LOG_ERROR("Flash operation not possible in current run mode: SMC_PMSTAT: 0x%x", pmstat);
	LOG_ERROR("Issue a 'reset init' command.");
	return ERROR_TARGET_NOT_HALTED;
}


static void kinetis_invalidate_flash_cache(struct kinetis_chip *k_chip)
{
	struct target *target = k_chip->target;

	switch (k_chip->cache_type) {
	case KINETIS_CACHE_K:
		target_write_u8(target, FMC_PFB01CR + 2, 0xf0);
		/* Set CINV_WAY bits - request invalidate of all cache ways */
		/* FMC_PFB0CR has same address and CINV_WAY bits as FMC_PFB01CR */
		break;

	case KINETIS_CACHE_L:
		target_write_u8(target, MCM_PLACR + 1, 0x04);
		/* set bit CFCC - Clear Flash Controller Cache */
		break;

	case KINETIS_CACHE_MSCM:
		target_write_u32(target, MSCM_OCMDR0, 0x30);
		/* disable data prefetch and flash speculate */
		break;

	default:
		break;
	}
}


static int kinetis_erase(struct flash_bank *bank, int first, int last)
{
	int result, i;
	struct kinetis_flash_bank *k_bank = bank->driver_priv;
	struct kinetis_chip *k_chip = k_bank->k_chip;

	result = kinetis_check_run_mode(k_chip);
	if (result != ERROR_OK)
		return result;

	/* reset error flags */
	result = kinetis_ftfx_prepare(bank->target);
	if (result != ERROR_OK)
		return result;

	if ((first > bank->num_sectors) || (last > bank->num_sectors))
		return ERROR_FLASH_OPERATION_FAILED;

	/*
	 * FIXME: TODO: use the 'Erase Flash Block' command if the
	 * requested erase is PFlash or NVM and encompasses the entire
	 * block.  Should be quicker.
	 */
	for (i = first; i <= last; i++) {
		/* set command and sector address */
		result = kinetis_ftfx_command(bank->target, FTFx_CMD_SECTERASE, k_bank->prog_base + bank->sectors[i].offset,
				0, 0, 0, 0,  0, 0, 0, 0,  NULL);

		if (result != ERROR_OK) {
			LOG_WARNING("erase sector %d failed", i);
			return ERROR_FLASH_OPERATION_FAILED;
		}

		bank->sectors[i].is_erased = 1;

		if (k_bank->prog_base == 0
			&& bank->sectors[i].offset <= FCF_ADDRESS
			&& bank->sectors[i].offset + bank->sectors[i].size > FCF_ADDRESS + FCF_SIZE) {
			if (allow_fcf_writes) {
				LOG_WARNING("Flash Configuration Field erased, DO NOT reset or power off the device");
				LOG_WARNING("until correct FCF is programmed or MCU gets security lock.");
			} else {
				uint8_t fcf_buffer[FCF_SIZE];

				kinetis_fill_fcf(bank, fcf_buffer);
				result = kinetis_write_inner(bank, fcf_buffer, FCF_ADDRESS, FCF_SIZE);
				if (result != ERROR_OK)
					LOG_WARNING("Flash Configuration Field write failed");
				bank->sectors[i].is_erased = 0;
			}
		}
	}

	kinetis_invalidate_flash_cache(k_bank->k_chip);

	return ERROR_OK;
}

static int kinetis_make_ram_ready(struct target *target)
{
	int result;
	uint8_t ftfx_fcnfg;

	/* check if ram ready */
	result = target_read_u8(target, FTFx_FCNFG, &ftfx_fcnfg);
	if (result != ERROR_OK)
		return result;

	if (ftfx_fcnfg & (1 << 1))
		return ERROR_OK;	/* ram ready */

	/* make flex ram available */
	result = kinetis_ftfx_command(target, FTFx_CMD_SETFLEXRAM, 0x00ff0000,
				 0, 0, 0, 0,  0, 0, 0, 0,  NULL);
	if (result != ERROR_OK)
		return ERROR_FLASH_OPERATION_FAILED;

	/* check again */
	result = target_read_u8(target, FTFx_FCNFG, &ftfx_fcnfg);
	if (result != ERROR_OK)
		return result;

	if (ftfx_fcnfg & (1 << 1))
		return ERROR_OK;	/* ram ready */

	return ERROR_FLASH_OPERATION_FAILED;
}


static int kinetis_write_sections(struct flash_bank *bank, const uint8_t *buffer,
			 uint32_t offset, uint32_t count)
{
	int result = ERROR_OK;
	struct kinetis_flash_bank *k_bank = bank->driver_priv;
	struct kinetis_chip *k_chip = k_bank->k_chip;
	uint8_t *buffer_aligned = NULL;
	/*
	 * Kinetis uses different terms for the granularity of
	 * sector writes, e.g. "phrase" or "128 bits".  We use
	 * the generic term "chunk". The largest possible
	 * Kinetis "chunk" is 16 bytes (128 bits).
	 */
	uint32_t prog_section_chunk_bytes = k_bank->sector_size >> 8;
	uint32_t prog_size_bytes = k_chip->max_flash_prog_size;

	while (count > 0) {
		uint32_t size = prog_size_bytes - offset % prog_size_bytes;
		uint32_t align_begin = offset % prog_section_chunk_bytes;
		uint32_t align_end;
		uint32_t size_aligned;
		uint16_t chunk_count;
		uint8_t ftfx_fstat;

		if (size > count)
			size = count;

		align_end = (align_begin + size) % prog_section_chunk_bytes;
		if (align_end)
			align_end = prog_section_chunk_bytes - align_end;

		size_aligned = align_begin + size + align_end;
		chunk_count = size_aligned / prog_section_chunk_bytes;

		if (size != size_aligned) {
			/* aligned section: the first, the last or the only */
			if (!buffer_aligned)
				buffer_aligned = malloc(prog_size_bytes);

			memset(buffer_aligned, 0xff, size_aligned);
			memcpy(buffer_aligned + align_begin, buffer, size);

			result = target_write_memory(bank->target, k_chip->progr_accel_ram,
						4, size_aligned / 4, buffer_aligned);

<<<<<<< HEAD
			LOG_DEBUG("section @ %08" TARGET_PRIxADDR " aligned begin %" PRIu32
=======
			LOG_DEBUG("section @ " TARGET_ADDR_FMT " aligned begin %" PRIu32
>>>>>>> 11a2bfc2
					", end %" PRIu32,
					bank->base + offset, align_begin, align_end);
		} else
			result = target_write_memory(bank->target, k_chip->progr_accel_ram,
						4, size_aligned / 4, buffer);

<<<<<<< HEAD
		LOG_DEBUG("write section @ %08" TARGET_PRIxADDR " with length %" PRIu32
=======
		LOG_DEBUG("write section @ " TARGET_ADDR_FMT " with length %" PRIu32
>>>>>>> 11a2bfc2
				" bytes",
			  bank->base + offset, size);

		if (result != ERROR_OK) {
			LOG_ERROR("target_write_memory failed");
			break;
		}

		/* execute section-write command */
		result = kinetis_ftfx_command(bank->target, FTFx_CMD_SECTWRITE,
				k_bank->prog_base + offset - align_begin,
				chunk_count>>8, chunk_count, 0, 0,
				0, 0, 0, 0,  &ftfx_fstat);

		if (result != ERROR_OK) {
<<<<<<< HEAD
			LOG_ERROR("Error writing section at %08" TARGET_PRIxADDR,
=======
			LOG_ERROR("Error writing section at " TARGET_ADDR_FMT,
>>>>>>> 11a2bfc2
					bank->base + offset);
			break;
		}

		if (ftfx_fstat & 0x01) {
<<<<<<< HEAD
			LOG_ERROR("Flash write error at %08" TARGET_PRIxADDR,
=======
			LOG_ERROR("Flash write error at " TARGET_ADDR_FMT,
>>>>>>> 11a2bfc2
					bank->base + offset);
			if (k_bank->prog_base == 0 && offset == FCF_ADDRESS + FCF_SIZE
					&& (k_chip->flash_support & FS_WIDTH_256BIT)) {
				LOG_ERROR("Flash write immediately after the end of Flash Config Field shows error");
				LOG_ERROR("because the flash memory is 256 bits wide (data were written correctly).");
				LOG_ERROR("Either change the linker script to add a gap of 16 bytes after FCF");
				LOG_ERROR("or set 'kinetis fcf_source write'");
			}
		}

		buffer += size;
		offset += size;
		count -= size;
	}

	free(buffer_aligned);
	return result;
}


static int kinetis_write_inner(struct flash_bank *bank, const uint8_t *buffer,
			 uint32_t offset, uint32_t count)
{
	int result, fallback = 0;
	struct kinetis_flash_bank *k_bank = bank->driver_priv;
	struct kinetis_chip *k_chip = k_bank->k_chip;

	if (!(k_chip->flash_support & FS_PROGRAM_SECTOR)) {
		/* fallback to longword write */
		fallback = 1;
		LOG_INFO("This device supports Program Longword execution only.");
	} else {
		result = kinetis_make_ram_ready(bank->target);
		if (result != ERROR_OK) {
			fallback = 1;
			LOG_WARNING("FlexRAM not ready, fallback to slow longword write.");
		}
	}

<<<<<<< HEAD
	LOG_DEBUG("flash write @ %08" TARGET_PRIxADDR, bank->base + offset);
=======
	LOG_DEBUG("flash write @ " TARGET_ADDR_FMT, bank->base + offset);
>>>>>>> 11a2bfc2

	if (fallback == 0) {
		/* program section command */
		kinetis_write_sections(bank, buffer, offset, count);
	} else if (k_chip->flash_support & FS_PROGRAM_LONGWORD) {
		/* program longword command, not supported in FTFE */
		uint8_t *new_buffer = NULL;

		/* check word alignment */
		if (offset & 0x3) {
			LOG_ERROR("offset 0x%" PRIx32 " breaks the required alignment", offset);
			return ERROR_FLASH_DST_BREAKS_ALIGNMENT;
		}

		if (count & 0x3) {
			uint32_t old_count = count;
			count = (old_count | 3) + 1;
			new_buffer = malloc(count);
			if (new_buffer == NULL) {
				LOG_ERROR("odd number of bytes to write and no memory "
					"for padding buffer");
				return ERROR_FAIL;
			}
			LOG_INFO("odd number of bytes to write (%" PRIu32 "), extending to %" PRIu32 " "
				"and padding with 0xff", old_count, count);
			memset(new_buffer + old_count, 0xff, count - old_count);
			buffer = memcpy(new_buffer, buffer, old_count);
		}

		uint32_t words_remaining = count / 4;

		kinetis_disable_wdog(k_chip);

		/* try using a block write */
		result = kinetis_write_block(bank, buffer, offset, words_remaining);

		if (result == ERROR_TARGET_RESOURCE_NOT_AVAILABLE) {
			/* if block write failed (no sufficient working area),
			 * we use normal (slow) single word accesses */
			LOG_WARNING("couldn't use block writes, falling back to single "
				"memory accesses");

			while (words_remaining) {
				uint8_t ftfx_fstat;

				LOG_DEBUG("write longword @ %08" PRIx32, (uint32_t)(bank->base + offset));

				result = kinetis_ftfx_command(bank->target, FTFx_CMD_LWORDPROG, k_bank->prog_base + offset,
						buffer[3], buffer[2], buffer[1], buffer[0],
						0, 0, 0, 0,  &ftfx_fstat);

				if (result != ERROR_OK) {
<<<<<<< HEAD
					LOG_ERROR("Error writing longword at %08" TARGET_PRIxADDR,
=======
					LOG_ERROR("Error writing longword at " TARGET_ADDR_FMT,
>>>>>>> 11a2bfc2
							bank->base + offset);
					break;
				}

				if (ftfx_fstat & 0x01)
<<<<<<< HEAD
					LOG_ERROR("Flash write error at %08" TARGET_PRIxADDR,
=======
					LOG_ERROR("Flash write error at " TARGET_ADDR_FMT,
>>>>>>> 11a2bfc2
							bank->base + offset);

				buffer += 4;
				offset += 4;
				words_remaining--;
			}
		}
		free(new_buffer);
	} else {
		LOG_ERROR("Flash write strategy not implemented");
		return ERROR_FLASH_OPERATION_FAILED;
	}

	kinetis_invalidate_flash_cache(k_chip);
	return result;
}


static int kinetis_write(struct flash_bank *bank, const uint8_t *buffer,
			 uint32_t offset, uint32_t count)
{
	int result;
	bool set_fcf = false;
	bool fcf_in_data_valid = false;
	int sect = 0;
	struct kinetis_flash_bank *k_bank = bank->driver_priv;
	struct kinetis_chip *k_chip = k_bank->k_chip;
	uint8_t fcf_buffer[FCF_SIZE];
	uint8_t fcf_current[FCF_SIZE];
	uint8_t fcf_in_data[FCF_SIZE];

	result = kinetis_check_run_mode(k_chip);
	if (result != ERROR_OK)
		return result;

	/* reset error flags */
	result = kinetis_ftfx_prepare(bank->target);
	if (result != ERROR_OK)
		return result;

	if (k_bank->prog_base == 0 && !allow_fcf_writes) {
		if (bank->sectors[1].offset <= FCF_ADDRESS)
			sect = 1;	/* 1kb sector, FCF in 2nd sector */

		if (offset < bank->sectors[sect].offset + bank->sectors[sect].size
			&& offset + count > bank->sectors[sect].offset)
			set_fcf = true; /* write to any part of sector with FCF */
	}

	if (set_fcf) {
		kinetis_fill_fcf(bank, fcf_buffer);

		fcf_in_data_valid = offset <= FCF_ADDRESS
					 && offset + count >= FCF_ADDRESS + FCF_SIZE;
		if (fcf_in_data_valid) {
			memcpy(fcf_in_data, buffer + FCF_ADDRESS - offset, FCF_SIZE);
			if (memcmp(fcf_in_data + FCF_FPROT, fcf_buffer, 4)) {
				fcf_in_data_valid = false;
				LOG_INFO("Flash protection requested in programmed file differs from current setting.");
			}
			if (fcf_in_data[FCF_FDPROT] != fcf_buffer[FCF_FDPROT]) {
				fcf_in_data_valid = false;
				LOG_INFO("Data flash protection requested in programmed file differs from current setting.");
			}
			if ((fcf_in_data[FCF_FSEC] & 3) != 2) {
				fcf_in_data_valid = false;
				LOG_INFO("Device security requested in programmed file!");
			} else if (k_chip->flash_support & FS_ECC
			    && fcf_in_data[FCF_FSEC] != fcf_buffer[FCF_FSEC]) {
				fcf_in_data_valid = false;
				LOG_INFO("Strange unsecure mode 0x%02" PRIx8
					 "requested in programmed file!",
					 fcf_in_data[FCF_FSEC]);
			}
			if ((k_chip->flash_support & FS_ECC || fcf_fopt_configured)
			    && fcf_in_data[FCF_FOPT] != fcf_fopt) {
				fcf_in_data_valid = false;
				LOG_INFO("FOPT requested in programmed file differs from current setting.");
			}
			if (!fcf_in_data_valid)
				LOG_INFO("Expect verify errors at FCF (0x408-0x40f).");
		}
	}

	if (set_fcf && !fcf_in_data_valid) {
		if (offset < FCF_ADDRESS) {
			/* write part preceding FCF */
			result = kinetis_write_inner(bank, buffer, offset, FCF_ADDRESS - offset);
			if (result != ERROR_OK)
				return result;
		}

		result = target_read_memory(bank->target, bank->base + FCF_ADDRESS, 4, FCF_SIZE / 4, fcf_current);
		if (result == ERROR_OK && memcmp(fcf_current, fcf_buffer, FCF_SIZE) == 0)
			set_fcf = false;

		if (set_fcf) {
			/* write FCF if differs from flash - eliminate multiple writes */
			result = kinetis_write_inner(bank, fcf_buffer, FCF_ADDRESS, FCF_SIZE);
			if (result != ERROR_OK)
				return result;
		}

		LOG_WARNING("Flash Configuration Field written.");
		LOG_WARNING("Reset or power off the device to make settings effective.");

		if (offset + count > FCF_ADDRESS + FCF_SIZE) {
			uint32_t delta = FCF_ADDRESS + FCF_SIZE - offset;
			/* write part after FCF */
			result = kinetis_write_inner(bank, buffer + delta, FCF_ADDRESS + FCF_SIZE, count - delta);
		}
		return result;

	} else {
		/* no FCF fiddling, normal write */
		return kinetis_write_inner(bank, buffer, offset, count);
	}
}


static int kinetis_probe_chip(struct kinetis_chip *k_chip)
{
	int result;
	uint8_t fcfg1_nvmsize, fcfg1_pfsize, fcfg1_eesize, fcfg1_depart;
	uint8_t fcfg2_pflsh;
	uint32_t ee_size = 0;
	uint32_t pflash_size_k, nvm_size_k, dflash_size_k;
	uint32_t pflash_size_m;
	unsigned num_blocks = 0;
	unsigned maxaddr_shift = 13;
	struct target *target = k_chip->target;

	unsigned familyid = 0, subfamid = 0;
	unsigned cpu_mhz = 120;
	unsigned idx;
	bool use_nvm_marking = false;
	char flash_marking[12], nvm_marking[2];
	char name[40];

	k_chip->probed = false;
	k_chip->pflash_sector_size = 0;
	k_chip->pflash_base = 0;
	k_chip->nvm_base = 0x10000000;
	k_chip->progr_accel_ram = FLEXRAM;

	name[0] = '\0';

	if (k_chip->sim_base)
		result = target_read_u32(target, k_chip->sim_base + SIM_SDID_OFFSET, &k_chip->sim_sdid);
	else {
		result = target_read_u32(target, SIM_BASE + SIM_SDID_OFFSET, &k_chip->sim_sdid);
		if (result == ERROR_OK)
			k_chip->sim_base = SIM_BASE;
		else {
			result = target_read_u32(target, SIM_BASE_KL28 + SIM_SDID_OFFSET, &k_chip->sim_sdid);
			if (result == ERROR_OK)
				k_chip->sim_base = SIM_BASE_KL28;
		}
	}
	if (result != ERROR_OK)
		return result;

	if ((k_chip->sim_sdid & (~KINETIS_SDID_K_SERIES_MASK)) == 0) {
		/* older K-series MCU */
		uint32_t mcu_type = k_chip->sim_sdid & KINETIS_K_SDID_TYPE_MASK;
		k_chip->cache_type = KINETIS_CACHE_K;
		k_chip->watchdog_type = KINETIS_WDOG_K;

		switch (mcu_type) {
		case KINETIS_K_SDID_K10_M50:
		case KINETIS_K_SDID_K20_M50:
			/* 1kB sectors */
			k_chip->pflash_sector_size = 1<<10;
			k_chip->nvm_sector_size = 1<<10;
			num_blocks = 2;
			k_chip->flash_support = FS_PROGRAM_LONGWORD | FS_PROGRAM_SECTOR;
			break;
		case KINETIS_K_SDID_K10_M72:
		case KINETIS_K_SDID_K20_M72:
		case KINETIS_K_SDID_K30_M72:
		case KINETIS_K_SDID_K30_M100:
		case KINETIS_K_SDID_K40_M72:
		case KINETIS_K_SDID_K40_M100:
		case KINETIS_K_SDID_K50_M72:
			/* 2kB sectors, 1kB FlexNVM sectors */
			k_chip->pflash_sector_size = 2<<10;
			k_chip->nvm_sector_size = 1<<10;
			num_blocks = 2;
			k_chip->flash_support = FS_PROGRAM_LONGWORD | FS_PROGRAM_SECTOR;
			k_chip->max_flash_prog_size = 1<<10;
			break;
		case KINETIS_K_SDID_K10_M100:
		case KINETIS_K_SDID_K20_M100:
		case KINETIS_K_SDID_K11:
		case KINETIS_K_SDID_K12:
		case KINETIS_K_SDID_K21_M50:
		case KINETIS_K_SDID_K22_M50:
		case KINETIS_K_SDID_K51_M72:
		case KINETIS_K_SDID_K53:
		case KINETIS_K_SDID_K60_M100:
			/* 2kB sectors */
			k_chip->pflash_sector_size = 2<<10;
			k_chip->nvm_sector_size = 2<<10;
			num_blocks = 2;
			k_chip->flash_support = FS_PROGRAM_LONGWORD | FS_PROGRAM_SECTOR;
			break;
		case KINETIS_K_SDID_K21_M120:
		case KINETIS_K_SDID_K22_M120:
			/* 4kB sectors (MK21FN1M0, MK21FX512, MK22FN1M0, MK22FX512) */
			k_chip->pflash_sector_size = 4<<10;
			k_chip->max_flash_prog_size = 1<<10;
			k_chip->nvm_sector_size = 4<<10;
			num_blocks = 2;
			k_chip->flash_support = FS_PROGRAM_PHRASE | FS_PROGRAM_SECTOR;
			break;
		case KINETIS_K_SDID_K10_M120:
		case KINETIS_K_SDID_K20_M120:
		case KINETIS_K_SDID_K60_M150:
		case KINETIS_K_SDID_K70_M150:
			/* 4kB sectors */
			k_chip->pflash_sector_size = 4<<10;
			k_chip->nvm_sector_size = 4<<10;
			num_blocks = 4;
			k_chip->flash_support = FS_PROGRAM_PHRASE | FS_PROGRAM_SECTOR;
			break;
		default:
			LOG_ERROR("Unsupported K-family FAMID");
		}

		for (idx = 0; idx < ARRAY_SIZE(kinetis_types_old); idx++) {
			if (kinetis_types_old[idx].sdid == mcu_type) {
				strcpy(name, kinetis_types_old[idx].name);
				use_nvm_marking = true;
				break;
			}
		}

	} else {
		/* Newer K-series or KL series MCU */
		familyid = (k_chip->sim_sdid & KINETIS_SDID_FAMILYID_MASK) >> KINETIS_SDID_FAMILYID_SHIFT;
		subfamid = (k_chip->sim_sdid & KINETIS_SDID_SUBFAMID_MASK) >> KINETIS_SDID_SUBFAMID_SHIFT;

		switch (k_chip->sim_sdid & KINETIS_SDID_SERIESID_MASK) {
		case KINETIS_SDID_SERIESID_K:
			use_nvm_marking = true;
			k_chip->cache_type = KINETIS_CACHE_K;
			k_chip->watchdog_type = KINETIS_WDOG_K;

			switch (k_chip->sim_sdid & (KINETIS_SDID_FAMILYID_MASK | KINETIS_SDID_SUBFAMID_MASK)) {
			case KINETIS_SDID_FAMILYID_K0X | KINETIS_SDID_SUBFAMID_KX2:
				/* K02FN64, K02FN128: FTFA, 2kB sectors */
				k_chip->pflash_sector_size = 2<<10;
				num_blocks = 1;
				k_chip->flash_support = FS_PROGRAM_LONGWORD;
				cpu_mhz = 100;
				break;

			case KINETIS_SDID_FAMILYID_K2X | KINETIS_SDID_SUBFAMID_KX2: {
				/* MK24FN1M reports as K22, this should detect it (according to errata note 1N83J) */
				uint32_t sopt1;
				result = target_read_u32(target, k_chip->sim_base + SIM_SOPT1_OFFSET, &sopt1);
				if (result != ERROR_OK)
					return result;

				if (((k_chip->sim_sdid & (KINETIS_SDID_DIEID_MASK)) == KINETIS_SDID_DIEID_K24FN1M) &&
						((sopt1 & KINETIS_SOPT1_RAMSIZE_MASK) == KINETIS_SOPT1_RAMSIZE_K24FN1M)) {
					/* MK24FN1M */
					k_chip->pflash_sector_size = 4<<10;
					num_blocks = 2;
					k_chip->flash_support = FS_PROGRAM_PHRASE | FS_PROGRAM_SECTOR;
					k_chip->max_flash_prog_size = 1<<10;
					subfamid = 4; /* errata 1N83J fix */
					break;
				}
				if ((k_chip->sim_sdid & (KINETIS_SDID_DIEID_MASK)) == KINETIS_SDID_DIEID_K22FN128
					|| (k_chip->sim_sdid & (KINETIS_SDID_DIEID_MASK)) == KINETIS_SDID_DIEID_K22FN256
					|| (k_chip->sim_sdid & (KINETIS_SDID_DIEID_MASK)) == KINETIS_SDID_DIEID_K22FN512) {
					/* K22 with new-style SDID - smaller pflash with FTFA, 2kB sectors */
					k_chip->pflash_sector_size = 2<<10;
					/* autodetect 1 or 2 blocks */
					k_chip->flash_support = FS_PROGRAM_LONGWORD;
					break;
				}
				LOG_ERROR("Unsupported Kinetis K22 DIEID");
				break;
			}
			case KINETIS_SDID_FAMILYID_K2X | KINETIS_SDID_SUBFAMID_KX4:
				k_chip->pflash_sector_size = 4<<10;
				if ((k_chip->sim_sdid & (KINETIS_SDID_DIEID_MASK)) == KINETIS_SDID_DIEID_K24FN256) {
					/* K24FN256 - smaller pflash with FTFA */
					num_blocks = 1;
					k_chip->flash_support = FS_PROGRAM_LONGWORD;
					break;
				}
				/* K24FN1M without errata 7534 */
				num_blocks = 2;
				k_chip->flash_support = FS_PROGRAM_PHRASE | FS_PROGRAM_SECTOR;
				k_chip->max_flash_prog_size = 1<<10;
				break;

			case KINETIS_SDID_FAMILYID_K6X | KINETIS_SDID_SUBFAMID_KX1:	/* errata 7534 - should be K63 */
			case KINETIS_SDID_FAMILYID_K6X | KINETIS_SDID_SUBFAMID_KX2:	/* errata 7534 - should be K64 */
				subfamid += 2; /* errata 7534 fix */
				/* fallthrough */
			case KINETIS_SDID_FAMILYID_K6X | KINETIS_SDID_SUBFAMID_KX3:
				/* K63FN1M0 */
			case KINETIS_SDID_FAMILYID_K6X | KINETIS_SDID_SUBFAMID_KX4:
				/* K64FN1M0, K64FX512 */
				k_chip->pflash_sector_size = 4<<10;
				k_chip->nvm_sector_size = 4<<10;
				k_chip->max_flash_prog_size = 1<<10;
				num_blocks = 2;
				k_chip->flash_support = FS_PROGRAM_PHRASE | FS_PROGRAM_SECTOR;
				break;

			case KINETIS_SDID_FAMILYID_K2X | KINETIS_SDID_SUBFAMID_KX6:
				/* K26FN2M0 */
			case KINETIS_SDID_FAMILYID_K6X | KINETIS_SDID_SUBFAMID_KX6:
				/* K66FN2M0, K66FX1M0 */
				k_chip->pflash_sector_size = 4<<10;
				k_chip->nvm_sector_size = 4<<10;
				k_chip->max_flash_prog_size = 1<<10;
				num_blocks = 4;
				k_chip->flash_support = FS_PROGRAM_PHRASE | FS_PROGRAM_SECTOR | FS_ECC;
				cpu_mhz = 180;
				break;

			case KINETIS_SDID_FAMILYID_K2X | KINETIS_SDID_SUBFAMID_KX7:
				/* K27FN2M0 */
			case KINETIS_SDID_FAMILYID_K2X | KINETIS_SDID_SUBFAMID_KX8:
				/* K28FN2M0 */
				k_chip->pflash_sector_size = 4<<10;
				k_chip->max_flash_prog_size = 1<<10;
				num_blocks = 4;
				k_chip->flash_support = FS_PROGRAM_PHRASE | FS_PROGRAM_SECTOR | FS_ECC;
				cpu_mhz = 150;
				break;

			case KINETIS_SDID_FAMILYID_K8X | KINETIS_SDID_SUBFAMID_KX0:
			case KINETIS_SDID_FAMILYID_K8X | KINETIS_SDID_SUBFAMID_KX1:
			case KINETIS_SDID_FAMILYID_K8X | KINETIS_SDID_SUBFAMID_KX2:
				/* K80FN256, K81FN256, K82FN256 */
				k_chip->pflash_sector_size = 4<<10;
				num_blocks = 1;
				k_chip->flash_support = FS_PROGRAM_LONGWORD | FS_NO_CMD_BLOCKSTAT;
				cpu_mhz = 150;
				break;

			case KINETIS_SDID_FAMILYID_KL8X | KINETIS_SDID_SUBFAMID_KX1:
			case KINETIS_SDID_FAMILYID_KL8X | KINETIS_SDID_SUBFAMID_KX2:
				/* KL81Z128, KL82Z128 */
				k_chip->pflash_sector_size = 2<<10;
				num_blocks = 1;
				k_chip->flash_support = FS_PROGRAM_LONGWORD | FS_NO_CMD_BLOCKSTAT;
				k_chip->cache_type = KINETIS_CACHE_L;

				use_nvm_marking = false;
				snprintf(name, sizeof(name), "MKL8%uZ%%s7",
					 subfamid);
				break;

			default:
				LOG_ERROR("Unsupported Kinetis FAMILYID SUBFAMID");
			}

			if (name[0] == '\0')
				snprintf(name, sizeof(name), "MK%u%uF%%s%u",
					 familyid, subfamid, cpu_mhz / 10);
			break;

		case KINETIS_SDID_SERIESID_KL:
			/* KL-series */
			k_chip->pflash_sector_size = 1<<10;
			k_chip->nvm_sector_size = 1<<10;
			/* autodetect 1 or 2 blocks */
			k_chip->flash_support = FS_PROGRAM_LONGWORD;
			k_chip->cache_type = KINETIS_CACHE_L;
			k_chip->watchdog_type = KINETIS_WDOG_COP;

			cpu_mhz = 48;
			switch (k_chip->sim_sdid & (KINETIS_SDID_FAMILYID_MASK | KINETIS_SDID_SUBFAMID_MASK)) {
			case KINETIS_SDID_FAMILYID_K1X | KINETIS_SDID_SUBFAMID_KX3:
			case KINETIS_SDID_FAMILYID_K2X | KINETIS_SDID_SUBFAMID_KX3:
				subfamid = 7;
				break;

			case KINETIS_SDID_FAMILYID_K2X | KINETIS_SDID_SUBFAMID_KX8:
				cpu_mhz = 72;
				k_chip->pflash_sector_size = 2<<10;
				num_blocks = 2;
				k_chip->watchdog_type = KINETIS_WDOG32_KL28;
				k_chip->sysmodectrlr_type = KINETIS_SMC32;
				break;
			}

			snprintf(name, sizeof(name), "MKL%u%uZ%%s%u",
				 familyid, subfamid, cpu_mhz / 10);
			break;

		case KINETIS_SDID_SERIESID_KW:
			/* Newer KW-series (all KW series except KW2xD, KW01Z) */
			cpu_mhz = 48;
			switch (k_chip->sim_sdid & (KINETIS_SDID_FAMILYID_MASK | KINETIS_SDID_SUBFAMID_MASK)) {
			case KINETIS_SDID_FAMILYID_K4X | KINETIS_SDID_SUBFAMID_KX0:
				/* KW40Z */
			case KINETIS_SDID_FAMILYID_K3X | KINETIS_SDID_SUBFAMID_KX0:
				/* KW30Z */
			case KINETIS_SDID_FAMILYID_K2X | KINETIS_SDID_SUBFAMID_KX0:
				/* KW20Z */
				/* FTFA, 1kB sectors */
				k_chip->pflash_sector_size = 1<<10;
				k_chip->nvm_sector_size = 1<<10;
				/* autodetect 1 or 2 blocks */
				k_chip->flash_support = FS_PROGRAM_LONGWORD;
				k_chip->cache_type = KINETIS_CACHE_L;
				k_chip->watchdog_type = KINETIS_WDOG_COP;
				break;
			case KINETIS_SDID_FAMILYID_K4X | KINETIS_SDID_SUBFAMID_KX1:
				/* KW41Z */
			case KINETIS_SDID_FAMILYID_K3X | KINETIS_SDID_SUBFAMID_KX1:
				/* KW31Z */
			case KINETIS_SDID_FAMILYID_K2X | KINETIS_SDID_SUBFAMID_KX1:
				/* KW21Z */
				/* FTFA, 2kB sectors */
				k_chip->pflash_sector_size = 2<<10;
				k_chip->nvm_sector_size = 2<<10;
				/* autodetect 1 or 2 blocks */
				k_chip->flash_support = FS_PROGRAM_LONGWORD;
				k_chip->cache_type = KINETIS_CACHE_L;
				k_chip->watchdog_type = KINETIS_WDOG_COP;
				break;
			default:
				LOG_ERROR("Unsupported KW FAMILYID SUBFAMID");
			}
			snprintf(name, sizeof(name), "MKW%u%uZ%%s%u",
					 familyid, subfamid, cpu_mhz / 10);
			break;

		case KINETIS_SDID_SERIESID_KV:
			/* KV-series */
			k_chip->watchdog_type = KINETIS_WDOG_K;
			switch (k_chip->sim_sdid & (KINETIS_SDID_FAMILYID_MASK | KINETIS_SDID_SUBFAMID_MASK)) {
			case KINETIS_SDID_FAMILYID_K1X | KINETIS_SDID_SUBFAMID_KX0:
				/* KV10: FTFA, 1kB sectors */
				k_chip->pflash_sector_size = 1<<10;
				num_blocks = 1;
				k_chip->flash_support = FS_PROGRAM_LONGWORD;
				k_chip->cache_type = KINETIS_CACHE_L;
				strcpy(name, "MKV10Z%s7");
				break;

			case KINETIS_SDID_FAMILYID_K1X | KINETIS_SDID_SUBFAMID_KX1:
				/* KV11: FTFA, 2kB sectors */
				k_chip->pflash_sector_size = 2<<10;
				num_blocks = 1;
				k_chip->flash_support = FS_PROGRAM_LONGWORD;
				k_chip->cache_type = KINETIS_CACHE_L;
				strcpy(name, "MKV11Z%s7");
				break;

			case KINETIS_SDID_FAMILYID_K3X | KINETIS_SDID_SUBFAMID_KX0:
				/* KV30: FTFA, 2kB sectors, 1 block */
			case KINETIS_SDID_FAMILYID_K3X | KINETIS_SDID_SUBFAMID_KX1:
				/* KV31: FTFA, 2kB sectors, 2 blocks */
				k_chip->pflash_sector_size = 2<<10;
				/* autodetect 1 or 2 blocks */
				k_chip->flash_support = FS_PROGRAM_LONGWORD;
				k_chip->cache_type = KINETIS_CACHE_K;
				break;

			case KINETIS_SDID_FAMILYID_K4X | KINETIS_SDID_SUBFAMID_KX2:
			case KINETIS_SDID_FAMILYID_K4X | KINETIS_SDID_SUBFAMID_KX4:
			case KINETIS_SDID_FAMILYID_K4X | KINETIS_SDID_SUBFAMID_KX6:
				/* KV4x: FTFA, 4kB sectors */
				k_chip->pflash_sector_size = 4<<10;
				num_blocks = 1;
				k_chip->flash_support = FS_PROGRAM_LONGWORD;
				k_chip->cache_type = KINETIS_CACHE_K;
				cpu_mhz = 168;
				break;

			case KINETIS_SDID_FAMILYID_K5X | KINETIS_SDID_SUBFAMID_KX6:
			case KINETIS_SDID_FAMILYID_K5X | KINETIS_SDID_SUBFAMID_KX8:
				/* KV5x: FTFE, 8kB sectors */
				k_chip->pflash_sector_size = 8<<10;
				k_chip->max_flash_prog_size = 1<<10;
				num_blocks = 1;
				maxaddr_shift = 14;
				k_chip->flash_support = FS_PROGRAM_PHRASE | FS_PROGRAM_SECTOR | FS_WIDTH_256BIT | FS_ECC;
				k_chip->pflash_base = 0x10000000;
				k_chip->progr_accel_ram = 0x18000000;
				cpu_mhz = 240;
				break;

			default:
				LOG_ERROR("Unsupported KV FAMILYID SUBFAMID");
			}

			if (name[0] == '\0')
				snprintf(name, sizeof(name), "MKV%u%uF%%s%u",
					 familyid, subfamid, cpu_mhz / 10);
			break;

		case KINETIS_SDID_SERIESID_KE:
			/* KE1x-series */
			k_chip->watchdog_type = KINETIS_WDOG32_KE1X;
			switch (k_chip->sim_sdid &
				(KINETIS_SDID_FAMILYID_MASK | KINETIS_SDID_SUBFAMID_MASK | KINETIS_SDID_PROJECTID_MASK)) {
			case KINETIS_SDID_FAMILYID_K1X | KINETIS_SDID_SUBFAMID_KX4 | KINETIS_SDID_PROJECTID_KE1xZ:
			case KINETIS_SDID_FAMILYID_K1X | KINETIS_SDID_SUBFAMID_KX5 | KINETIS_SDID_PROJECTID_KE1xZ:
				/* KE1xZ: FTFE, 2kB sectors */
				k_chip->pflash_sector_size = 2<<10;
				k_chip->nvm_sector_size = 2<<10;
				k_chip->max_flash_prog_size = 1<<9;
				num_blocks = 2;
				k_chip->flash_support = FS_PROGRAM_PHRASE | FS_PROGRAM_SECTOR;
				k_chip->cache_type = KINETIS_CACHE_L;

				cpu_mhz = 72;
				snprintf(name, sizeof(name), "MKE%u%uZ%%s%u",
					 familyid, subfamid, cpu_mhz / 10);
				break;

			case KINETIS_SDID_FAMILYID_K1X | KINETIS_SDID_SUBFAMID_KX4 | KINETIS_SDID_PROJECTID_KE1xF:
			case KINETIS_SDID_FAMILYID_K1X | KINETIS_SDID_SUBFAMID_KX6 | KINETIS_SDID_PROJECTID_KE1xF:
			case KINETIS_SDID_FAMILYID_K1X | KINETIS_SDID_SUBFAMID_KX8 | KINETIS_SDID_PROJECTID_KE1xF:
				/* KE1xF: FTFE, 4kB sectors */
				k_chip->pflash_sector_size = 4<<10;
				k_chip->nvm_sector_size = 2<<10;
				k_chip->max_flash_prog_size = 1<<10;
				num_blocks = 2;
				k_chip->flash_support = FS_PROGRAM_PHRASE | FS_PROGRAM_SECTOR;
				k_chip->cache_type = KINETIS_CACHE_MSCM;

				cpu_mhz = 168;
				snprintf(name, sizeof(name), "MKE%u%uF%%s%u",
					 familyid, subfamid, cpu_mhz / 10);
				break;

			default:
				LOG_ERROR("Unsupported KE FAMILYID SUBFAMID");
			}
			break;

		default:
			LOG_ERROR("Unsupported K-series");
		}
	}

	if (k_chip->pflash_sector_size == 0) {
		LOG_ERROR("MCU is unsupported, SDID 0x%08" PRIx32, k_chip->sim_sdid);
		return ERROR_FLASH_OPER_UNSUPPORTED;
	}

	result = target_read_u32(target, k_chip->sim_base + SIM_FCFG1_OFFSET, &k_chip->sim_fcfg1);
	if (result != ERROR_OK)
		return result;

	result = target_read_u32(target, k_chip->sim_base + SIM_FCFG2_OFFSET, &k_chip->sim_fcfg2);
	if (result != ERROR_OK)
		return result;

	LOG_DEBUG("SDID: 0x%08" PRIX32 " FCFG1: 0x%08" PRIX32 " FCFG2: 0x%08" PRIX32, k_chip->sim_sdid,
			k_chip->sim_fcfg1, k_chip->sim_fcfg2);

	fcfg1_nvmsize = (uint8_t)((k_chip->sim_fcfg1 >> 28) & 0x0f);
	fcfg1_pfsize = (uint8_t)((k_chip->sim_fcfg1 >> 24) & 0x0f);
	fcfg1_eesize = (uint8_t)((k_chip->sim_fcfg1 >> 16) & 0x0f);
	fcfg1_depart = (uint8_t)((k_chip->sim_fcfg1 >> 8) & 0x0f);

	fcfg2_pflsh = (uint8_t)((k_chip->sim_fcfg2 >> 23) & 0x01);
	k_chip->fcfg2_maxaddr0_shifted = ((k_chip->sim_fcfg2 >> 24) & 0x7f) << maxaddr_shift;
	k_chip->fcfg2_maxaddr1_shifted = ((k_chip->sim_fcfg2 >> 16) & 0x7f) << maxaddr_shift;

	if (num_blocks == 0)
		num_blocks = k_chip->fcfg2_maxaddr1_shifted ? 2 : 1;
	else if (k_chip->fcfg2_maxaddr1_shifted == 0 && num_blocks >= 2 && fcfg2_pflsh) {
		/* fcfg2_maxaddr1 may be zero due to partitioning whole NVM as EEPROM backup
		 * Do not adjust block count in this case! */
		num_blocks = 1;
		LOG_WARNING("MAXADDR1 is zero, number of flash banks adjusted to 1");
	} else if (k_chip->fcfg2_maxaddr1_shifted != 0 && num_blocks == 1) {
		num_blocks = 2;
		LOG_WARNING("MAXADDR1 is non zero, number of flash banks adjusted to 2");
	}

	/* when the PFLSH bit is set, there is no FlexNVM/FlexRAM */
	if (!fcfg2_pflsh) {
		switch (fcfg1_nvmsize) {
		case 0x03:
		case 0x05:
		case 0x07:
		case 0x09:
		case 0x0b:
			k_chip->nvm_size = 1 << (14 + (fcfg1_nvmsize >> 1));
			break;
		case 0x0f:
			if (k_chip->pflash_sector_size >= 4<<10)
				k_chip->nvm_size = 512<<10;
			else
				/* K20_100 */
				k_chip->nvm_size = 256<<10;
			break;
		default:
			k_chip->nvm_size = 0;
			break;
		}

		switch (fcfg1_eesize) {
		case 0x00:
		case 0x01:
		case 0x02:
		case 0x03:
		case 0x04:
		case 0x05:
		case 0x06:
		case 0x07:
		case 0x08:
		case 0x09:
			ee_size = (16 << (10 - fcfg1_eesize));
			break;
		default:
			ee_size = 0;
			break;
		}

		switch (fcfg1_depart) {
		case 0x01:
		case 0x02:
		case 0x03:
		case 0x04:
		case 0x05:
		case 0x06:
			k_chip->dflash_size = k_chip->nvm_size - (4096 << fcfg1_depart);
			break;
		case 0x07:
		case 0x08:
			k_chip->dflash_size = 0;
			break;
		case 0x09:
		case 0x0a:
		case 0x0b:
		case 0x0c:
		case 0x0d:
			k_chip->dflash_size = 4096 << (fcfg1_depart & 0x7);
			break;
		default:
			k_chip->dflash_size = k_chip->nvm_size;
			break;
		}
	}

	switch (fcfg1_pfsize) {
	case 0x00:
		k_chip->pflash_size = 8192;
		break;
	case 0x01:
	case 0x03:
	case 0x05:
	case 0x07:
	case 0x09:
	case 0x0b:
	case 0x0d:
		k_chip->pflash_size = 1 << (14 + (fcfg1_pfsize >> 1));
		break;
	case 0x0f:
		/* a peculiar case: Freescale states different sizes for 0xf
		 * KL03P24M48SF0RM	32 KB .... duplicate of code 0x3
		 * K02P64M100SFARM	128 KB ... duplicate of code 0x7
		 * K22P121M120SF8RM	256 KB ... duplicate of code 0x9
		 * K22P121M120SF7RM	512 KB ... duplicate of code 0xb
		 * K22P100M120SF5RM	1024 KB ... duplicate of code 0xd
		 * K26P169M180SF5RM	2048 KB ... the only unique value
		 * fcfg2_maxaddr0 seems to be the only clue to pflash_size
		 * Checking fcfg2_maxaddr0 in bank probe is pointless then
		 */
		if (fcfg2_pflsh)
			k_chip->pflash_size = k_chip->fcfg2_maxaddr0_shifted * num_blocks;
		else
			k_chip->pflash_size = k_chip->fcfg2_maxaddr0_shifted * num_blocks / 2;
		if (k_chip->pflash_size != 2048<<10)
			LOG_WARNING("SIM_FCFG1 PFSIZE = 0xf: please check if pflash is %u KB", k_chip->pflash_size>>10);

		break;
	default:
		k_chip->pflash_size = 0;
		break;
	}

	if (k_chip->flash_support & FS_PROGRAM_SECTOR && k_chip->max_flash_prog_size == 0) {
		k_chip->max_flash_prog_size = k_chip->pflash_sector_size;
		/* Program section size is equal to sector size by default */
	}

	if (fcfg2_pflsh) {
		k_chip->num_pflash_blocks = num_blocks;
		k_chip->num_nvm_blocks = 0;
	} else {
		k_chip->num_pflash_blocks = (num_blocks + 1) / 2;
		k_chip->num_nvm_blocks = num_blocks - k_chip->num_pflash_blocks;
	}

	if (use_nvm_marking) {
		nvm_marking[0] = k_chip->num_nvm_blocks ? 'X' : 'N';
		nvm_marking[1] = '\0';
	} else
		nvm_marking[0] = '\0';

	pflash_size_k = k_chip->pflash_size / 1024;
	pflash_size_m = pflash_size_k / 1024;
	if (pflash_size_m)
		snprintf(flash_marking, sizeof(flash_marking), "%s%" PRIu32 "M0xxx", nvm_marking, pflash_size_m);
	else
		snprintf(flash_marking, sizeof(flash_marking), "%s%" PRIu32 "xxx", nvm_marking, pflash_size_k);

	snprintf(k_chip->name, sizeof(k_chip->name), name, flash_marking);
	LOG_INFO("Kinetis %s detected: %u flash blocks", k_chip->name, num_blocks);
	LOG_INFO("%u PFlash banks: %" PRIu32 "k total", k_chip->num_pflash_blocks, pflash_size_k);
	if (k_chip->num_nvm_blocks) {
		nvm_size_k = k_chip->nvm_size / 1024;
		dflash_size_k = k_chip->dflash_size / 1024;
		LOG_INFO("%u FlexNVM banks: %" PRIu32 "k total, %" PRIu32 "k available as data flash, %" PRIu32 "bytes FlexRAM",
			 k_chip->num_nvm_blocks, nvm_size_k, dflash_size_k, ee_size);
	}

	k_chip->probed = true;

	if (create_banks)
		kinetis_create_missing_banks(k_chip);

	return ERROR_OK;
}

static int kinetis_probe(struct flash_bank *bank)
{
	int result, i;
	uint8_t fcfg2_maxaddr0, fcfg2_pflsh, fcfg2_maxaddr1;
	unsigned num_blocks, first_nvm_bank;
	uint32_t size_k;
	struct kinetis_flash_bank *k_bank = bank->driver_priv;
	struct kinetis_chip *k_chip = k_bank->k_chip;

	k_bank->probed = false;

	if (!k_chip->probed) {
		result = kinetis_probe_chip(k_chip);
		if (result != ERROR_OK)
			return result;
	}

	num_blocks = k_chip->num_pflash_blocks + k_chip->num_nvm_blocks;
	first_nvm_bank = k_chip->num_pflash_blocks;

	if (k_bank->bank_number < k_chip->num_pflash_blocks) {
		/* pflash, banks start at address zero */
		k_bank->flash_class = FC_PFLASH;
		bank->size = (k_chip->pflash_size / k_chip->num_pflash_blocks);
		bank->base = k_chip->pflash_base + bank->size * k_bank->bank_number;
		k_bank->prog_base = 0x00000000 + bank->size * k_bank->bank_number;
		k_bank->sector_size = k_chip->pflash_sector_size;
		/* pflash is divided into 32 protection areas for
		 * parts with more than 32K of PFlash. For parts with
		 * less the protection unit is set to 1024 bytes */
		k_bank->protection_size = MAX(k_chip->pflash_size / 32, 1024);
		bank->num_prot_blocks = bank->size / k_bank->protection_size;
		k_bank->protection_block = bank->num_prot_blocks * k_bank->bank_number;

		size_k = bank->size / 1024;
		LOG_DEBUG("Kinetis bank %u: %" PRIu32 "k PFlash, FTFx base 0x%08" PRIx32 ", sect %u",
			 k_bank->bank_number, size_k, k_bank->prog_base, k_bank->sector_size);

	} else if (k_bank->bank_number < num_blocks) {
		/* nvm, banks start at address 0x10000000 */
		unsigned nvm_ord = k_bank->bank_number - first_nvm_bank;
		uint32_t limit;

		k_bank->flash_class = FC_FLEX_NVM;
		bank->size = k_chip->nvm_size / k_chip->num_nvm_blocks;
		bank->base = k_chip->nvm_base + bank->size * nvm_ord;
		k_bank->prog_base = 0x00800000 + bank->size * nvm_ord;
		k_bank->sector_size = k_chip->nvm_sector_size;
		if (k_chip->dflash_size == 0) {
			k_bank->protection_size = 0;
		} else {
			for (i = k_chip->dflash_size; ~i & 1; i >>= 1)
				;
			if (i == 1)
				k_bank->protection_size = k_chip->dflash_size / 8;	/* data flash size = 2^^n */
			else
				k_bank->protection_size = k_chip->nvm_size / 8;	/* TODO: verify on SF1, not documented in RM */
		}
		bank->num_prot_blocks = 8 / k_chip->num_nvm_blocks;
		k_bank->protection_block = bank->num_prot_blocks * nvm_ord;

		/* EEPROM backup part of FlexNVM is not accessible, use dflash_size as a limit */
		if (k_chip->dflash_size > bank->size * nvm_ord)
			limit = k_chip->dflash_size - bank->size * nvm_ord;
		else
			limit = 0;

		if (bank->size > limit) {
			bank->size = limit;
			LOG_DEBUG("FlexNVM bank %d limited to 0x%08" PRIx32 " due to active EEPROM backup",
				k_bank->bank_number, limit);
		}

		size_k = bank->size / 1024;
		LOG_DEBUG("Kinetis bank %u: %" PRIu32 "k FlexNVM, FTFx base 0x%08" PRIx32 ", sect %u",
			 k_bank->bank_number, size_k, k_bank->prog_base, k_bank->sector_size);

	} else {
		LOG_ERROR("Cannot determine parameters for bank %d, only %d banks on device",
				k_bank->bank_number, num_blocks);
		return ERROR_FLASH_BANK_INVALID;
	}

	fcfg2_pflsh = (uint8_t)((k_chip->sim_fcfg2 >> 23) & 0x01);
	fcfg2_maxaddr0 = (uint8_t)((k_chip->sim_fcfg2 >> 24) & 0x7f);
	fcfg2_maxaddr1 = (uint8_t)((k_chip->sim_fcfg2 >> 16) & 0x7f);

	if (k_bank->bank_number == 0 && k_chip->fcfg2_maxaddr0_shifted != bank->size)
		LOG_WARNING("MAXADDR0 0x%02" PRIx8 " check failed,"
				" please report to OpenOCD mailing list", fcfg2_maxaddr0);

	if (fcfg2_pflsh) {
		if (k_bank->bank_number == 1 && k_chip->fcfg2_maxaddr1_shifted != bank->size)
			LOG_WARNING("MAXADDR1 0x%02" PRIx8 " check failed,"
				" please report to OpenOCD mailing list", fcfg2_maxaddr1);
	} else {
		if (k_bank->bank_number == first_nvm_bank
				&& k_chip->fcfg2_maxaddr1_shifted != k_chip->dflash_size)
			LOG_WARNING("FlexNVM MAXADDR1 0x%02" PRIx8 " check failed,"
				" please report to OpenOCD mailing list", fcfg2_maxaddr1);
	}

	if (bank->sectors) {
		free(bank->sectors);
		bank->sectors = NULL;
	}
	if (bank->prot_blocks) {
		free(bank->prot_blocks);
		bank->prot_blocks = NULL;
	}

	if (k_bank->sector_size == 0) {
		LOG_ERROR("Unknown sector size for bank %d", bank->bank_number);
		return ERROR_FLASH_BANK_INVALID;
	}

	bank->num_sectors = bank->size / k_bank->sector_size;

	if (bank->num_sectors > 0) {
		/* FlexNVM bank can be used for EEPROM backup therefore zero sized */
		bank->sectors = alloc_block_array(0, k_bank->sector_size, bank->num_sectors);
		if (!bank->sectors)
			return ERROR_FAIL;

		bank->prot_blocks = alloc_block_array(0, k_bank->protection_size, bank->num_prot_blocks);
		if (!bank->prot_blocks)
			return ERROR_FAIL;

	} else {
		bank->num_prot_blocks = 0;
	}

	k_bank->probed = true;

	return ERROR_OK;
}

static int kinetis_auto_probe(struct flash_bank *bank)
{
	struct kinetis_flash_bank *k_bank = bank->driver_priv;

	if (k_bank && k_bank->probed)
		return ERROR_OK;

	return kinetis_probe(bank);
}

static int kinetis_info(struct flash_bank *bank, char *buf, int buf_size)
{
	const char *bank_class_names[] = {
		"(ANY)", "PFlash", "FlexNVM", "FlexRAM"
	};

	struct kinetis_flash_bank *k_bank = bank->driver_priv;
	struct kinetis_chip *k_chip = k_bank->k_chip;
	uint32_t size_k = bank->size / 1024;

	snprintf(buf, buf_size,
<<<<<<< HEAD
		"%s %s: %" PRIu32 "k %s bank %s at 0x%08" TARGET_PRIxADDR,
=======
		"%s %s: %" PRIu32 "k %s bank %s at " TARGET_ADDR_FMT,
>>>>>>> 11a2bfc2
		bank->driver->name, k_chip->name,
		size_k, bank_class_names[k_bank->flash_class],
		bank->name, bank->base);

	return ERROR_OK;
}

static int kinetis_blank_check(struct flash_bank *bank)
{
	struct kinetis_flash_bank *k_bank = bank->driver_priv;
	struct kinetis_chip *k_chip = k_bank->k_chip;
	int result;

	/* suprisingly blank check does not work in VLPR and HSRUN modes */
	result = kinetis_check_run_mode(k_chip);
	if (result != ERROR_OK)
		return result;

	/* reset error flags */
	result = kinetis_ftfx_prepare(bank->target);
	if (result != ERROR_OK)
		return result;

	if (k_bank->flash_class == FC_PFLASH || k_bank->flash_class == FC_FLEX_NVM) {
		bool block_dirty = true;
		bool use_block_cmd = !(k_chip->flash_support & FS_NO_CMD_BLOCKSTAT);
		uint8_t ftfx_fstat;

		if (use_block_cmd && k_bank->flash_class == FC_FLEX_NVM) {
			uint8_t fcfg1_depart = (uint8_t)((k_chip->sim_fcfg1 >> 8) & 0x0f);
			/* block operation cannot be used on FlexNVM when EEPROM backup partition is set */
			if (fcfg1_depart != 0xf && fcfg1_depart != 0)
				use_block_cmd = false;
		}

		if (use_block_cmd) {
			/* check if whole bank is blank */
			result = kinetis_ftfx_command(bank->target, FTFx_CMD_BLOCKSTAT, k_bank->prog_base,
							 0, 0, 0, 0,  0, 0, 0, 0, &ftfx_fstat);

			if (result != ERROR_OK)
				kinetis_ftfx_clear_error(bank->target);
			else if ((ftfx_fstat & 0x01) == 0)
				block_dirty = false;
		}

		if (block_dirty) {
			/* the whole bank is not erased, check sector-by-sector */
			int i;
			for (i = 0; i < bank->num_sectors; i++) {
				/* normal margin */
				result = kinetis_ftfx_command(bank->target, FTFx_CMD_SECTSTAT,
						k_bank->prog_base + bank->sectors[i].offset,
						1, 0, 0, 0,  0, 0, 0, 0, &ftfx_fstat);

				if (result == ERROR_OK) {
					bank->sectors[i].is_erased = !(ftfx_fstat & 0x01);
				} else {
					LOG_DEBUG("Ignoring errored PFlash sector blank-check");
					kinetis_ftfx_clear_error(bank->target);
					bank->sectors[i].is_erased = -1;
				}
			}
		} else {
			/* the whole bank is erased, update all sectors */
			int i;
			for (i = 0; i < bank->num_sectors; i++)
				bank->sectors[i].is_erased = 1;
		}
	} else {
		LOG_WARNING("kinetis_blank_check not supported yet for FlexRAM");
		return ERROR_FLASH_OPERATION_FAILED;
	}

	return ERROR_OK;
}


COMMAND_HANDLER(kinetis_nvm_partition)
{
	int result;
	unsigned bank_idx;
	unsigned num_blocks, first_nvm_bank;
	unsigned long par, log2 = 0, ee1 = 0, ee2 = 0;
	enum { SHOW_INFO, DF_SIZE, EEBKP_SIZE } sz_type = SHOW_INFO;
	bool enable;
	uint8_t load_flex_ram = 1;
	uint8_t ee_size_code = 0x3f;
	uint8_t flex_nvm_partition_code = 0;
	uint8_t ee_split = 3;
	struct target *target = get_current_target(CMD_CTX);
	struct kinetis_chip *k_chip;
	uint32_t sim_fcfg1;

	k_chip = kinetis_get_chip(target);

	if (CMD_ARGC >= 2) {
		if (strcmp(CMD_ARGV[0], "dataflash") == 0)
			sz_type = DF_SIZE;
		else if (strcmp(CMD_ARGV[0], "eebkp") == 0)
			sz_type = EEBKP_SIZE;

		par = strtoul(CMD_ARGV[1], NULL, 10);
		while (par >> (log2 + 3))
			log2++;
	}
	switch (sz_type) {
	case SHOW_INFO:
		if (k_chip == NULL) {
			LOG_ERROR("Chip not probed.");
			return ERROR_FAIL;
		}
		result = target_read_u32(target, k_chip->sim_base + SIM_FCFG1_OFFSET, &sim_fcfg1);
		if (result != ERROR_OK)
			return result;

		flex_nvm_partition_code = (uint8_t)((sim_fcfg1 >> 8) & 0x0f);
		switch (flex_nvm_partition_code) {
		case 0:
			command_print(CMD_CTX, "No EEPROM backup, data flash only");
			break;
		case 1:
		case 2:
		case 3:
		case 4:
		case 5:
		case 6:
			command_print(CMD_CTX, "EEPROM backup %d KB", 4 << flex_nvm_partition_code);
			break;
		case 8:
			command_print(CMD_CTX, "No data flash, EEPROM backup only");
			break;
		case 0x9:
		case 0xA:
		case 0xB:
		case 0xC:
		case 0xD:
		case 0xE:
			command_print(CMD_CTX, "data flash %d KB", 4 << (flex_nvm_partition_code & 7));
			break;
		case 0xf:
			command_print(CMD_CTX, "No EEPROM backup, data flash only (DEPART not set)");
			break;
		default:
			command_print(CMD_CTX, "Unsupported EEPROM backup size code 0x%02" PRIx8, flex_nvm_partition_code);
		}
		return ERROR_OK;

	case DF_SIZE:
		flex_nvm_partition_code = 0x8 | log2;
		break;

	case EEBKP_SIZE:
		flex_nvm_partition_code = log2;
		break;
	}

	if (CMD_ARGC == 3)
		ee1 = ee2 = strtoul(CMD_ARGV[2], NULL, 10) / 2;
	else if (CMD_ARGC >= 4) {
		ee1 = strtoul(CMD_ARGV[2], NULL, 10);
		ee2 = strtoul(CMD_ARGV[3], NULL, 10);
	}

	enable = ee1 + ee2 > 0;
	if (enable) {
		for (log2 = 2; ; log2++) {
			if (ee1 + ee2 == (16u << 10) >> log2)
				break;
			if (ee1 + ee2 > (16u << 10) >> log2 || log2 >= 9) {
				LOG_ERROR("Unsupported EEPROM size");
				return ERROR_FLASH_OPERATION_FAILED;
			}
		}

		if (ee1 * 3 == ee2)
			ee_split = 1;
		else if (ee1 * 7 == ee2)
			ee_split = 0;
		else if (ee1 != ee2) {
			LOG_ERROR("Unsupported EEPROM sizes ratio");
			return ERROR_FLASH_OPERATION_FAILED;
		}

		ee_size_code = log2 | ee_split << 4;
	}

	if (CMD_ARGC >= 5)
		COMMAND_PARSE_ON_OFF(CMD_ARGV[4], enable);
	if (enable)
		load_flex_ram = 0;

	LOG_INFO("DEPART 0x%" PRIx8 ", EEPROM size code 0x%" PRIx8,
		 flex_nvm_partition_code, ee_size_code);

	result = kinetis_check_run_mode(k_chip);
	if (result != ERROR_OK)
		return result;

	/* reset error flags */
	result = kinetis_ftfx_prepare(target);
	if (result != ERROR_OK)
		return result;

	result = kinetis_ftfx_command(target, FTFx_CMD_PGMPART, load_flex_ram,
				      ee_size_code, flex_nvm_partition_code, 0, 0,
				      0, 0, 0, 0,  NULL);
	if (result != ERROR_OK)
		return result;

	command_print(CMD_CTX, "FlexNVM partition set. Please reset MCU.");

	if (k_chip) {
		first_nvm_bank = k_chip->num_pflash_blocks;
		num_blocks = k_chip->num_pflash_blocks + k_chip->num_nvm_blocks;
		for (bank_idx = first_nvm_bank; bank_idx < num_blocks; bank_idx++)
			k_chip->banks[bank_idx].probed = false;	/* re-probe before next use */
		k_chip->probed = false;
	}

	command_print(CMD_CTX, "FlexNVM banks will be re-probed to set new data flash size.");
	return ERROR_OK;
}

COMMAND_HANDLER(kinetis_fcf_source_handler)
{
	if (CMD_ARGC > 1)
		return ERROR_COMMAND_SYNTAX_ERROR;

	if (CMD_ARGC == 1) {
		if (strcmp(CMD_ARGV[0], "write") == 0)
			allow_fcf_writes = true;
		else if (strcmp(CMD_ARGV[0], "protection") == 0)
			allow_fcf_writes = false;
		else
			return ERROR_COMMAND_SYNTAX_ERROR;
	}

	if (allow_fcf_writes) {
		command_print(CMD_CTX, "Arbitrary Flash Configuration Field writes enabled.");
		command_print(CMD_CTX, "Protection info writes to FCF disabled.");
		LOG_WARNING("BEWARE: incorrect flash configuration may permanently lock the device.");
	} else {
		command_print(CMD_CTX, "Protection info writes to Flash Configuration Field enabled.");
		command_print(CMD_CTX, "Arbitrary FCF writes disabled. Mode safe from unwanted locking of the device.");
	}

	return ERROR_OK;
}

COMMAND_HANDLER(kinetis_fopt_handler)
{
	if (CMD_ARGC > 1)
		return ERROR_COMMAND_SYNTAX_ERROR;

	if (CMD_ARGC == 1) {
		fcf_fopt = (uint8_t)strtoul(CMD_ARGV[0], NULL, 0);
		fcf_fopt_configured = true;
	} else {
		command_print(CMD_CTX, "FCF_FOPT 0x%02" PRIx8, fcf_fopt);
	}

	return ERROR_OK;
}

COMMAND_HANDLER(kinetis_create_banks_handler)
{
	if (CMD_ARGC > 0)
		return ERROR_COMMAND_SYNTAX_ERROR;

	create_banks = true;

	return ERROR_OK;
}


static const struct command_registration kinetis_security_command_handlers[] = {
	{
		.name = "check_security",
		.mode = COMMAND_EXEC,
		.help = "Check status of device security lock",
		.usage = "",
		.handler = kinetis_check_flash_security_status,
	},
	{
		.name = "halt",
		.mode = COMMAND_EXEC,
		.help = "Issue a halt via the MDM-AP",
		.usage = "",
		.handler = kinetis_mdm_halt,
	},
	{
		.name = "mass_erase",
		.mode = COMMAND_EXEC,
		.help = "Issue a complete flash erase via the MDM-AP",
		.usage = "",
		.handler = kinetis_mdm_mass_erase,
	},
	{	.name = "reset",
		.mode = COMMAND_EXEC,
		.help = "Issue a reset via the MDM-AP",
		.usage = "",
		.handler = kinetis_mdm_reset,
	},
	COMMAND_REGISTRATION_DONE
};

static const struct command_registration kinetis_exec_command_handlers[] = {
	{
		.name = "mdm",
		.mode = COMMAND_ANY,
		.help = "MDM-AP command group",
		.usage = "",
		.chain = kinetis_security_command_handlers,
	},
	{
		.name = "disable_wdog",
		.mode = COMMAND_EXEC,
		.help = "Disable the watchdog timer",
		.usage = "",
		.handler = kinetis_disable_wdog_handler,
	},
	{
		.name = "nvm_partition",
		.mode = COMMAND_EXEC,
		.help = "Show/set data flash or EEPROM backup size in kilobytes,"
			" set two EEPROM sizes in bytes and FlexRAM loading during reset",
		.usage = "('info'|'dataflash' size|'eebkp' size) [eesize1 eesize2] ['on'|'off']",
		.handler = kinetis_nvm_partition,
	},
	{
		.name = "fcf_source",
		.mode = COMMAND_EXEC,
		.help = "Use protection as a source for Flash Configuration Field or allow writing arbitrary values to the FCF"
			" Mode 'protection' is safe from unwanted locking of the device.",
		.usage = "['protection'|'write']",
		.handler = kinetis_fcf_source_handler,
	},
	{
		.name = "fopt",
		.mode = COMMAND_EXEC,
		.help = "FCF_FOPT value source in 'kinetis fcf_source protection' mode",
		.usage = "[num]",
		.handler = kinetis_fopt_handler,
	},
	{
		.name = "create_banks",
		.mode = COMMAND_CONFIG,
		.help = "Driver creates additional banks if device with two/four flash blocks is probed",
		.handler = kinetis_create_banks_handler,
	},
	COMMAND_REGISTRATION_DONE
};

static const struct command_registration kinetis_command_handler[] = {
	{
		.name = "kinetis",
		.mode = COMMAND_ANY,
		.help = "Kinetis flash controller commands",
		.usage = "",
		.chain = kinetis_exec_command_handlers,
	},
	COMMAND_REGISTRATION_DONE
};



const struct flash_driver kinetis_flash = {
	.name = "kinetis",
	.commands = kinetis_command_handler,
	.flash_bank_command = kinetis_flash_bank_command,
	.erase = kinetis_erase,
	.protect = kinetis_protect,
	.write = kinetis_write,
	.read = default_flash_read,
	.probe = kinetis_probe,
	.auto_probe = kinetis_auto_probe,
	.erase_check = kinetis_blank_check,
	.protect_check = kinetis_protect_check,
	.info = kinetis_info,
	.free_driver_priv = kinetis_free_driver_priv,
};<|MERGE_RESOLUTION|>--- conflicted
+++ resolved
@@ -1755,22 +1755,14 @@
 			result = target_write_memory(bank->target, k_chip->progr_accel_ram,
 						4, size_aligned / 4, buffer_aligned);
 
-<<<<<<< HEAD
-			LOG_DEBUG("section @ %08" TARGET_PRIxADDR " aligned begin %" PRIu32
-=======
 			LOG_DEBUG("section @ " TARGET_ADDR_FMT " aligned begin %" PRIu32
->>>>>>> 11a2bfc2
 					", end %" PRIu32,
 					bank->base + offset, align_begin, align_end);
 		} else
 			result = target_write_memory(bank->target, k_chip->progr_accel_ram,
 						4, size_aligned / 4, buffer);
 
-<<<<<<< HEAD
-		LOG_DEBUG("write section @ %08" TARGET_PRIxADDR " with length %" PRIu32
-=======
 		LOG_DEBUG("write section @ " TARGET_ADDR_FMT " with length %" PRIu32
->>>>>>> 11a2bfc2
 				" bytes",
 			  bank->base + offset, size);
 
@@ -1786,21 +1778,13 @@
 				0, 0, 0, 0,  &ftfx_fstat);
 
 		if (result != ERROR_OK) {
-<<<<<<< HEAD
-			LOG_ERROR("Error writing section at %08" TARGET_PRIxADDR,
-=======
 			LOG_ERROR("Error writing section at " TARGET_ADDR_FMT,
->>>>>>> 11a2bfc2
 					bank->base + offset);
 			break;
 		}
 
 		if (ftfx_fstat & 0x01) {
-<<<<<<< HEAD
-			LOG_ERROR("Flash write error at %08" TARGET_PRIxADDR,
-=======
 			LOG_ERROR("Flash write error at " TARGET_ADDR_FMT,
->>>>>>> 11a2bfc2
 					bank->base + offset);
 			if (k_bank->prog_base == 0 && offset == FCF_ADDRESS + FCF_SIZE
 					&& (k_chip->flash_support & FS_WIDTH_256BIT)) {
@@ -1840,11 +1824,7 @@
 		}
 	}
 
-<<<<<<< HEAD
-	LOG_DEBUG("flash write @ %08" TARGET_PRIxADDR, bank->base + offset);
-=======
 	LOG_DEBUG("flash write @ " TARGET_ADDR_FMT, bank->base + offset);
->>>>>>> 11a2bfc2
 
 	if (fallback == 0) {
 		/* program section command */
@@ -1897,21 +1877,13 @@
 						0, 0, 0, 0,  &ftfx_fstat);
 
 				if (result != ERROR_OK) {
-<<<<<<< HEAD
-					LOG_ERROR("Error writing longword at %08" TARGET_PRIxADDR,
-=======
 					LOG_ERROR("Error writing longword at " TARGET_ADDR_FMT,
->>>>>>> 11a2bfc2
 							bank->base + offset);
 					break;
 				}
 
 				if (ftfx_fstat & 0x01)
-<<<<<<< HEAD
-					LOG_ERROR("Flash write error at %08" TARGET_PRIxADDR,
-=======
 					LOG_ERROR("Flash write error at " TARGET_ADDR_FMT,
->>>>>>> 11a2bfc2
 							bank->base + offset);
 
 				buffer += 4;
@@ -2803,11 +2775,7 @@
 	uint32_t size_k = bank->size / 1024;
 
 	snprintf(buf, buf_size,
-<<<<<<< HEAD
-		"%s %s: %" PRIu32 "k %s bank %s at 0x%08" TARGET_PRIxADDR,
-=======
 		"%s %s: %" PRIu32 "k %s bank %s at " TARGET_ADDR_FMT,
->>>>>>> 11a2bfc2
 		bank->driver->name, k_chip->name,
 		size_k, bank_class_names[k_bank->flash_class],
 		bank->name, bank->base);
