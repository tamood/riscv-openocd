/***************************************************************************
 *   Copyright (C) 2005 by Dominic Rath                                    *
 *   Dominic.Rath@gmx.de                                                   *
 *                                                                         *
 *   Copyright (C) 2007-2010 Øyvind Harboe                                 *
 *   oyvind.harboe@zylin.com                                               *
 *                                                                         *
 *   Copyright (C) 2008 by Spencer Oliver                                  *
 *   spen@spen-soft.co.uk                                                  *
 *                                                                         *
 *   Copyright (C) 2011 by Broadcom Corporation                            *
 *   Evan Hunter - ehunter@broadcom.com                                    *
 *                                                                         *
 *   Copyright (C) ST-Ericsson SA 2011                                     *
 *   michel.jaouen@stericsson.com : smp minimum support                    *
 *                                                                         *
 *   Copyright (C) 2013 Andes Technology                                   *
 *   Hsiangkai Wang <hkwang@andestech.com>                                 *
 *                                                                         *
 *   Copyright (C) 2013 Franck Jullien                                     *
 *   elec4fun@gmail.com                                                    *
 *                                                                         *
 *   This program is free software; you can redistribute it and/or modify  *
 *   it under the terms of the GNU General Public License as published by  *
 *   the Free Software Foundation; either version 2 of the License, or     *
 *   (at your option) any later version.                                   *
 *                                                                         *
 *   This program is distributed in the hope that it will be useful,       *
 *   but WITHOUT ANY WARRANTY; without even the implied warranty of        *
 *   MERCHANTABILITY or FITNESS FOR A PARTICULAR PURPOSE.  See the         *
 *   GNU General Public License for more details.                          *
 *                                                                         *
 *   You should have received a copy of the GNU General Public License     *
 *   along with this program.  If not, see <http://www.gnu.org/licenses/>. *
 ***************************************************************************/

#ifdef HAVE_CONFIG_H
#include "config.h"
#endif

#include <target/breakpoints.h>
#include <target/target_request.h>
#include <target/register.h>
#include "server.h"
#include <flash/nor/core.h>
#include "gdb_server.h"
#include <target/image.h>
#include <jtag/jtag.h>
#include "rtos/rtos.h"
#include "target/smp.h"

/**
 * @file
 * GDB server implementation.
 *
 * This implements the GDB Remote Serial Protocol, over TCP connections,
 * giving GDB access to the JTAG or other hardware debugging facilities
 * found in most modern embedded processors.
 */

struct target_desc_format {
	char *tdesc;
	uint32_t tdesc_length;
};

/* private connection data for GDB */
struct gdb_connection {
	char buffer[GDB_BUFFER_SIZE];
	char *buf_p;
	int buf_cnt;
	int ctrl_c;
	enum target_state frontend_state;
	struct image *vflash_image;
	bool closed;
	bool busy;
	int noack_mode;
	/* set flag to true if you want the next stepi to return immediately.
	 * allowing GDB to pick up a fresh set of register values from the target
	 * without modifying the target state. */
	bool sync;
	/* We delay reporting memory write errors until next step/continue or memory
	 * write. This improves performance of gdb load significantly as the GDB packet
	 * can be replied immediately and a new GDB packet will be ready without delay
	 * (ca. 10% or so...). */
	bool mem_write_error;
	/* with extended-remote it seems we need to better emulate attach/detach.
	 * what this means is we reply with a W stop reply after a kill packet,
	 * normally we reply with a S reply via gdb_last_signal_packet.
	 * as a side note this behaviour only effects gdb > 6.8 */
	bool attached;
	/* temporarily used for target description support */
	struct target_desc_format target_desc;
	/* temporarily used for thread list support */
	char *thread_list;
};

#if 0
#define _DEBUG_GDB_IO_
#endif

static struct gdb_connection *current_gdb_connection;

static int gdb_breakpoint_override;
static enum breakpoint_type gdb_breakpoint_override_type;

static int gdb_error(struct connection *connection, int retval);
static char *gdb_port;
static char *gdb_port_next;

static void gdb_log_callback(void *priv, const char *file, unsigned line,
		const char *function, const char *string);

/* number of gdb connections, mainly to suppress gdb related debugging spam
 * in helper/log.c when no gdb connections are actually active */
int gdb_actual_connections;

/* set if we are sending a memory map to gdb
 * via qXfer:memory-map:read packet */
/* enabled by default*/
static int gdb_use_memory_map = 1;
/* enabled by default*/
static int gdb_flash_program = 1;

/* if set, data aborts cause an error to be reported in memory read packets
 * see the code in gdb_read_memory_packet() for further explanations.
 * Disabled by default.
 */
static int gdb_report_data_abort;

/* set if we are sending target descriptions to gdb
 * via qXfer:features:read packet */
/* enabled by default */
static int gdb_use_target_description = 1;

/* current processing free-run type, used by file-I/O */
static char gdb_running_type;

static int gdb_last_signal(struct target *target)
{
	switch (target->debug_reason) {
		case DBG_REASON_DBGRQ:
			return 0x2;		/* SIGINT */
		case DBG_REASON_BREAKPOINT:
		case DBG_REASON_WATCHPOINT:
		case DBG_REASON_WPTANDBKPT:
			return 0x05;	/* SIGTRAP */
		case DBG_REASON_SINGLESTEP:
			return 0x05;	/* SIGTRAP */
		case DBG_REASON_NOTHALTED:
			return 0x0;		/* no signal... shouldn't happen */
		default:
			LOG_USER("undefined debug reason %d - target needs reset",
					target->debug_reason);
			return 0x0;
	}
}

static int check_pending(struct connection *connection,
		int timeout_s, int *got_data)
{
	/* a non-blocking socket will block if there is 0 bytes available on the socket,
	 * but return with as many bytes as are available immediately
	 */
	struct timeval tv;
	fd_set read_fds;
	struct gdb_connection *gdb_con = connection->priv;
	int t;
	if (got_data == NULL)
		got_data = &t;
	*got_data = 0;

	if (gdb_con->buf_cnt > 0) {
		*got_data = 1;
		return ERROR_OK;
	}

	FD_ZERO(&read_fds);
	FD_SET(connection->fd, &read_fds);

	tv.tv_sec = timeout_s;
	tv.tv_usec = 0;
	if (socket_select(connection->fd + 1, &read_fds, NULL, NULL, &tv) == 0) {
		/* This can typically be because a "monitor" command took too long
		 * before printing any progress messages
		 */
		if (timeout_s > 0)
			return ERROR_GDB_TIMEOUT;
		else
			return ERROR_OK;
	}
	*got_data = FD_ISSET(connection->fd, &read_fds) != 0;
	return ERROR_OK;
}

static int gdb_get_char_inner(struct connection *connection, int *next_char)
{
	struct gdb_connection *gdb_con = connection->priv;
	int retval = ERROR_OK;

#ifdef _DEBUG_GDB_IO_
	char *debug_buffer;
#endif
	for (;; ) {
		if (connection->service->type != CONNECTION_TCP)
			gdb_con->buf_cnt = read(connection->fd, gdb_con->buffer, GDB_BUFFER_SIZE);
		else {
			retval = check_pending(connection, 1, NULL);
			if (retval != ERROR_OK)
				return retval;
			gdb_con->buf_cnt = read_socket(connection->fd,
					gdb_con->buffer,
					GDB_BUFFER_SIZE);
		}

		if (gdb_con->buf_cnt > 0)
			break;
		if (gdb_con->buf_cnt == 0) {
			gdb_con->closed = true;
			return ERROR_SERVER_REMOTE_CLOSED;
		}

#ifdef _WIN32
		errno = WSAGetLastError();

		switch (errno) {
			case WSAEWOULDBLOCK:
				usleep(1000);
				break;
			case WSAECONNABORTED:
				gdb_con->closed = true;
				return ERROR_SERVER_REMOTE_CLOSED;
			case WSAECONNRESET:
				gdb_con->closed = true;
				return ERROR_SERVER_REMOTE_CLOSED;
			default:
				LOG_ERROR("read: %d", errno);
				exit(-1);
		}
#else
		switch (errno) {
			case EAGAIN:
				usleep(1000);
				break;
			case ECONNABORTED:
				gdb_con->closed = true;
				return ERROR_SERVER_REMOTE_CLOSED;
			case ECONNRESET:
				gdb_con->closed = true;
				return ERROR_SERVER_REMOTE_CLOSED;
			default:
				LOG_ERROR("read: %s", strerror(errno));
				gdb_con->closed = true;
				return ERROR_SERVER_REMOTE_CLOSED;
		}
#endif
	}

#ifdef _DEBUG_GDB_IO_
	debug_buffer = strndup(gdb_con->buffer, gdb_con->buf_cnt);
	LOG_DEBUG("received '%s'", debug_buffer);
	free(debug_buffer);
#endif

	gdb_con->buf_p = gdb_con->buffer;
	gdb_con->buf_cnt--;
	*next_char = *(gdb_con->buf_p++);
	if (gdb_con->buf_cnt > 0)
		connection->input_pending = 1;
	else
		connection->input_pending = 0;
#ifdef _DEBUG_GDB_IO_
	LOG_DEBUG("returned char '%c' (0x%2.2x)", *next_char, *next_char);
#endif

	return retval;
}

/**
 * The cool thing about this fn is that it allows buf_p and buf_cnt to be
 * held in registers in the inner loop.
 *
 * For small caches and embedded systems this is important!
 */
static inline int gdb_get_char_fast(struct connection *connection,
		int *next_char, char **buf_p, int *buf_cnt)
{
	int retval = ERROR_OK;

	if ((*buf_cnt)-- > 0) {
		*next_char = **buf_p;
		(*buf_p)++;
		if (*buf_cnt > 0)
			connection->input_pending = 1;
		else
			connection->input_pending = 0;

#ifdef _DEBUG_GDB_IO_
		LOG_DEBUG("returned char '%c' (0x%2.2x)", *next_char, *next_char);
#endif

		return ERROR_OK;
	}

	struct gdb_connection *gdb_con = connection->priv;
	gdb_con->buf_p = *buf_p;
	gdb_con->buf_cnt = *buf_cnt;
	retval = gdb_get_char_inner(connection, next_char);
	*buf_p = gdb_con->buf_p;
	*buf_cnt = gdb_con->buf_cnt;

	return retval;
}

static int gdb_get_char(struct connection *connection, int *next_char)
{
	struct gdb_connection *gdb_con = connection->priv;
	return gdb_get_char_fast(connection, next_char, &gdb_con->buf_p, &gdb_con->buf_cnt);
}

static int gdb_putback_char(struct connection *connection, int last_char)
{
	struct gdb_connection *gdb_con = connection->priv;

	if (gdb_con->buf_p > gdb_con->buffer) {
		*(--gdb_con->buf_p) = last_char;
		gdb_con->buf_cnt++;
	} else
		LOG_ERROR("BUG: couldn't put character back");

	return ERROR_OK;
}

/* The only way we can detect that the socket is closed is the first time
 * we write to it, we will fail. Subsequent write operations will
 * succeed. Shudder! */
static int gdb_write(struct connection *connection, void *data, int len)
{
	struct gdb_connection *gdb_con = connection->priv;
	if (gdb_con->closed)
		return ERROR_SERVER_REMOTE_CLOSED;

	if (connection_write(connection, data, len) == len)
		return ERROR_OK;
	gdb_con->closed = true;
	return ERROR_SERVER_REMOTE_CLOSED;
}

static int gdb_put_packet_inner(struct connection *connection,
		char *buffer, int len)
{
	int i;
	unsigned char my_checksum = 0;
#ifdef _DEBUG_GDB_IO_
	char *debug_buffer;
#endif
	int reply;
	int retval;
	struct gdb_connection *gdb_con = connection->priv;

	for (i = 0; i < len; i++)
		my_checksum += buffer[i];

#ifdef _DEBUG_GDB_IO_
	/*
	 * At this point we should have nothing in the input queue from GDB,
	 * however sometimes '-' is sent even though we've already received
	 * an ACK (+) for everything we've sent off.
	 */
	int gotdata;
	for (;; ) {
		retval = check_pending(connection, 0, &gotdata);
		if (retval != ERROR_OK)
			return retval;
		if (!gotdata)
			break;
		retval = gdb_get_char(connection, &reply);
		if (retval != ERROR_OK)
			return retval;
		if (reply == '$') {
			/* fix a problem with some IAR tools */
			gdb_putback_char(connection, reply);
			LOG_DEBUG("Unexpected start of new packet");
			break;
		}

		LOG_WARNING("Discard unexpected char %c", reply);
	}
#endif

	while (1) {
#ifdef _DEBUG_GDB_IO_
		debug_buffer = strndup(buffer, len);
		LOG_DEBUG("sending packet '$%s#%2.2x'", debug_buffer, my_checksum);
		free(debug_buffer);
#endif

		char local_buffer[1024];
		local_buffer[0] = '$';
		if ((size_t)len + 4 <= sizeof(local_buffer)) {
			/* performance gain on smaller packets by only a single call to gdb_write() */
			memcpy(local_buffer + 1, buffer, len++);
			len += snprintf(local_buffer + len, sizeof(local_buffer) - len, "#%02x", my_checksum);
			retval = gdb_write(connection, local_buffer, len);
			if (retval != ERROR_OK)
				return retval;
		} else {
			/* larger packets are transmitted directly from caller supplied buffer
			 * by several calls to gdb_write() to avoid dynamic allocation */
			snprintf(local_buffer + 1, sizeof(local_buffer) - 1, "#%02x", my_checksum);
			retval = gdb_write(connection, local_buffer, 1);
			if (retval != ERROR_OK)
				return retval;
			retval = gdb_write(connection, buffer, len);
			if (retval != ERROR_OK)
				return retval;
			retval = gdb_write(connection, local_buffer + 1, 3);
			if (retval != ERROR_OK)
				return retval;
		}

		if (gdb_con->noack_mode)
			break;

		retval = gdb_get_char(connection, &reply);
		if (retval != ERROR_OK)
			return retval;

		if (reply == '+')
			break;
		else if (reply == '-') {
			/* Stop sending output packets for now */
			log_remove_callback(gdb_log_callback, connection);
			LOG_WARNING("negative reply, retrying");
		} else if (reply == 0x3) {
			gdb_con->ctrl_c = 1;
			retval = gdb_get_char(connection, &reply);
			if (retval != ERROR_OK)
				return retval;
			if (reply == '+')
				break;
			else if (reply == '-') {
				/* Stop sending output packets for now */
				log_remove_callback(gdb_log_callback, connection);
				LOG_WARNING("negative reply, retrying");
			} else if (reply == '$') {
				LOG_ERROR("GDB missing ack(1) - assumed good");
				gdb_putback_char(connection, reply);
				return ERROR_OK;
			} else {
				LOG_ERROR("unknown character(1) 0x%2.2x in reply, dropping connection", reply);
				gdb_con->closed = true;
				return ERROR_SERVER_REMOTE_CLOSED;
			}
		} else if (reply == '$') {
			LOG_ERROR("GDB missing ack(2) - assumed good");
			gdb_putback_char(connection, reply);
			return ERROR_OK;
		} else {
			LOG_ERROR("unknown character(2) 0x%2.2x in reply, dropping connection",
				reply);
			gdb_con->closed = true;
			return ERROR_SERVER_REMOTE_CLOSED;
		}
	}
	if (gdb_con->closed)
		return ERROR_SERVER_REMOTE_CLOSED;

	return ERROR_OK;
}

int gdb_put_packet(struct connection *connection, char *buffer, int len)
{
	struct gdb_connection *gdb_con = connection->priv;
	gdb_con->busy = true;
	int retval = gdb_put_packet_inner(connection, buffer, len);
	gdb_con->busy = false;

	/* we sent some data, reset timer for keep alive messages */
	kept_alive();

	return retval;
}

static inline int fetch_packet(struct connection *connection,
		int *checksum_ok, int noack, int *len, char *buffer)
{
	unsigned char my_checksum = 0;
	char checksum[3];
	int character;
	int retval = ERROR_OK;

	struct gdb_connection *gdb_con = connection->priv;
	my_checksum = 0;
	int count = 0;
	count = 0;

	/* move this over into local variables to use registers and give the
	 * more freedom to optimize */
	char *buf_p = gdb_con->buf_p;
	int buf_cnt = gdb_con->buf_cnt;

	for (;; ) {
		/* The common case is that we have an entire packet with no escape chars.
		 * We need to leave at least 2 bytes in the buffer to have
		 * gdb_get_char() update various bits and bobs correctly.
		 */
		if ((buf_cnt > 2) && ((buf_cnt + count) < *len)) {
			/* The compiler will struggle a bit with constant propagation and
			 * aliasing, so we help it by showing that these values do not
			 * change inside the loop
			 */
			int i;
			char *buf = buf_p;
			int run = buf_cnt - 2;
			i = 0;
			int done = 0;
			while (i < run) {
				character = *buf++;
				i++;
				if (character == '#') {
					/* Danger! character can be '#' when esc is
					 * used so we need an explicit boolean for done here. */
					done = 1;
					break;
				}

				if (character == '}') {
					/* data transmitted in binary mode (X packet)
					 * uses 0x7d as escape character */
					my_checksum += character & 0xff;
					character = *buf++;
					i++;
					my_checksum += character & 0xff;
					buffer[count++] = (character ^ 0x20) & 0xff;
				} else {
					my_checksum += character & 0xff;
					buffer[count++] = character & 0xff;
				}
			}
			buf_p += i;
			buf_cnt -= i;
			if (done)
				break;
		}
		if (count > *len) {
			LOG_ERROR("packet buffer too small");
			retval = ERROR_GDB_BUFFER_TOO_SMALL;
			break;
		}

		retval = gdb_get_char_fast(connection, &character, &buf_p, &buf_cnt);
		if (retval != ERROR_OK)
			break;

		if (character == '#')
			break;

		if (character == '}') {
			/* data transmitted in binary mode (X packet)
			 * uses 0x7d as escape character */
			my_checksum += character & 0xff;

			retval = gdb_get_char_fast(connection, &character, &buf_p, &buf_cnt);
			if (retval != ERROR_OK)
				break;

			my_checksum += character & 0xff;
			buffer[count++] = (character ^ 0x20) & 0xff;
		} else {
			my_checksum += character & 0xff;
			buffer[count++] = character & 0xff;
		}
	}

	gdb_con->buf_p = buf_p;
	gdb_con->buf_cnt = buf_cnt;

	if (retval != ERROR_OK)
		return retval;

	*len = count;

	retval = gdb_get_char(connection, &character);
	if (retval != ERROR_OK)
		return retval;
	checksum[0] = character;
	retval = gdb_get_char(connection, &character);
	if (retval != ERROR_OK)
		return retval;
	checksum[1] = character;
	checksum[2] = 0;

	if (!noack)
		*checksum_ok = (my_checksum == strtoul(checksum, NULL, 16));

	return ERROR_OK;
}

static int gdb_get_packet_inner(struct connection *connection,
		char *buffer, int *len)
{
	int character;
	int retval;
	struct gdb_connection *gdb_con = connection->priv;

	while (1) {
		do {
			retval = gdb_get_char(connection, &character);
			if (retval != ERROR_OK)
				return retval;

#ifdef _DEBUG_GDB_IO_
			LOG_DEBUG("character: '%c'", character);
#endif

			switch (character) {
				case '$':
					break;
				case '+':
					/* According to the GDB documentation
					 * (https://sourceware.org/gdb/onlinedocs/gdb/Packet-Acknowledgment.html):
					 * "gdb sends a final `+` acknowledgment of the stub's `OK`
					 * response, which can be safely ignored by the stub."
					 * However OpenOCD server already is in noack mode at this
					 * point and instead of ignoring this it was emitting a
					 * warning. This code makes server ignore the first ACK
					 * that will be received after going into noack mode,
					 * warning only about subsequent ACK's. */
					if (gdb_con->noack_mode > 1) {
						LOG_WARNING("acknowledgment received, but no packet pending");
					} else if (gdb_con->noack_mode) {
						LOG_DEBUG("Received first acknowledgment after entering noack mode. Ignoring it.");
						gdb_con->noack_mode = 2;
					}
					break;
				case '-':
					LOG_WARNING("negative acknowledgment, but no packet pending");
					break;
				case 0x3:
					gdb_con->ctrl_c = 1;
					*len = 0;
					return ERROR_OK;
				default:
					LOG_WARNING("ignoring character 0x%x", character);
					break;
			}
		} while (character != '$');

		int checksum_ok = 0;
		/* explicit code expansion here to get faster inlined code in -O3 by not
		 * calculating checksum */
		if (gdb_con->noack_mode) {
			retval = fetch_packet(connection, &checksum_ok, 1, len, buffer);
			if (retval != ERROR_OK)
				return retval;
		} else {
			retval = fetch_packet(connection, &checksum_ok, 0, len, buffer);
			if (retval != ERROR_OK)
				return retval;
		}

		if (gdb_con->noack_mode) {
			/* checksum is not checked in noack mode */
			break;
		}
		if (checksum_ok) {
			retval = gdb_write(connection, "+", 1);
			if (retval != ERROR_OK)
				return retval;
			break;
		}
	}
	if (gdb_con->closed)
		return ERROR_SERVER_REMOTE_CLOSED;

	return ERROR_OK;
}

static int gdb_get_packet(struct connection *connection, char *buffer, int *len)
{
	struct gdb_connection *gdb_con = connection->priv;
	gdb_con->busy = true;
	int retval = gdb_get_packet_inner(connection, buffer, len);
	gdb_con->busy = false;
	return retval;
}

static int gdb_output_con(struct connection *connection, const char *line)
{
	char *hex_buffer;
	int bin_size;

	bin_size = strlen(line);

	hex_buffer = malloc(bin_size * 2 + 2);
	if (hex_buffer == NULL)
		return ERROR_GDB_BUFFER_TOO_SMALL;

	hex_buffer[0] = 'O';
	size_t pkt_len = hexify(hex_buffer + 1, (const uint8_t *)line, bin_size,
		bin_size * 2 + 1);
	int retval = gdb_put_packet(connection, hex_buffer, pkt_len + 1);

	free(hex_buffer);
	return retval;
}

static int gdb_output(struct command_context *context, const char *line)
{
	/* this will be dumped to the log and also sent as an O packet if possible */
	LOG_USER_N("%s", line);
	return ERROR_OK;
}

static void gdb_signal_reply(struct target *target, struct connection *connection)
{
	struct gdb_connection *gdb_connection = connection->priv;
	char sig_reply[45];
	char stop_reason[20];
	char current_thread[25];
	int sig_reply_len;
	int signal_var;

	rtos_update_threads(target);

	if (target->debug_reason == DBG_REASON_EXIT) {
		sig_reply_len = snprintf(sig_reply, sizeof(sig_reply), "W00");
	} else {
		if (gdb_connection->ctrl_c) {
			signal_var = 0x2;
			gdb_connection->ctrl_c = 0;
		} else
			signal_var = gdb_last_signal(target);

		stop_reason[0] = '\0';
		if (target->debug_reason == DBG_REASON_WATCHPOINT) {
			enum watchpoint_rw hit_wp_type;
			target_addr_t hit_wp_address;

			if (watchpoint_hit(target, &hit_wp_type, &hit_wp_address) == ERROR_OK) {

				switch (hit_wp_type) {
					case WPT_WRITE:
						snprintf(stop_reason, sizeof(stop_reason),
								"watch:%08" TARGET_PRIxADDR ";", hit_wp_address);
						break;
					case WPT_READ:
						snprintf(stop_reason, sizeof(stop_reason),
								"rwatch:%08" TARGET_PRIxADDR ";", hit_wp_address);
						break;
					case WPT_ACCESS:
						snprintf(stop_reason, sizeof(stop_reason),
								"awatch:%08" TARGET_PRIxADDR ";", hit_wp_address);
						break;
					default:
						break;
				}
			}
		}

		current_thread[0] = '\0';
		if (target->rtos != NULL) {
			snprintf(current_thread, sizeof(current_thread), "thread:%016" PRIx64 ";", target->rtos->current_thread);
			target->rtos->current_threadid = target->rtos->current_thread;
		}

		sig_reply_len = snprintf(sig_reply, sizeof(sig_reply), "T%2.2x%s%s",
				signal_var, stop_reason, current_thread);
	}

	gdb_put_packet(connection, sig_reply, sig_reply_len);
	gdb_connection->frontend_state = TARGET_HALTED;
}

static void gdb_fileio_reply(struct target *target, struct connection *connection)
{
	struct gdb_connection *gdb_connection = connection->priv;
	char fileio_command[256];
	int command_len;
	bool program_exited = false;

	if (strcmp(target->fileio_info->identifier, "open") == 0)
		sprintf(fileio_command, "F%s,%" PRIx32 "/%" PRIx32 ",%" PRIx32 ",%" PRIx32, target->fileio_info->identifier,
				target->fileio_info->param_1,
				target->fileio_info->param_2,
				target->fileio_info->param_3,
				target->fileio_info->param_4);
	else if (strcmp(target->fileio_info->identifier, "close") == 0)
		sprintf(fileio_command, "F%s,%" PRIx32, target->fileio_info->identifier,
				target->fileio_info->param_1);
	else if (strcmp(target->fileio_info->identifier, "read") == 0)
		sprintf(fileio_command, "F%s,%" PRIx32 ",%" PRIx32 ",%" PRIx32, target->fileio_info->identifier,
				target->fileio_info->param_1,
				target->fileio_info->param_2,
				target->fileio_info->param_3);
	else if (strcmp(target->fileio_info->identifier, "write") == 0)
		sprintf(fileio_command, "F%s,%" PRIx32 ",%" PRIx32 ",%" PRIx32, target->fileio_info->identifier,
				target->fileio_info->param_1,
				target->fileio_info->param_2,
				target->fileio_info->param_3);
	else if (strcmp(target->fileio_info->identifier, "lseek") == 0)
		sprintf(fileio_command, "F%s,%" PRIx32 ",%" PRIx32 ",%" PRIx32, target->fileio_info->identifier,
				target->fileio_info->param_1,
				target->fileio_info->param_2,
				target->fileio_info->param_3);
	else if (strcmp(target->fileio_info->identifier, "rename") == 0)
		sprintf(fileio_command, "F%s,%" PRIx32 "/%" PRIx32 ",%" PRIx32 "/%" PRIx32, target->fileio_info->identifier,
				target->fileio_info->param_1,
				target->fileio_info->param_2,
				target->fileio_info->param_3,
				target->fileio_info->param_4);
	else if (strcmp(target->fileio_info->identifier, "unlink") == 0)
		sprintf(fileio_command, "F%s,%" PRIx32 "/%" PRIx32, target->fileio_info->identifier,
				target->fileio_info->param_1,
				target->fileio_info->param_2);
	else if (strcmp(target->fileio_info->identifier, "stat") == 0)
		sprintf(fileio_command, "F%s,%" PRIx32 "/%" PRIx32 ",%" PRIx32, target->fileio_info->identifier,
				target->fileio_info->param_1,
				target->fileio_info->param_2,
				target->fileio_info->param_3);
	else if (strcmp(target->fileio_info->identifier, "fstat") == 0)
		sprintf(fileio_command, "F%s,%" PRIx32 ",%" PRIx32, target->fileio_info->identifier,
				target->fileio_info->param_1,
				target->fileio_info->param_2);
	else if (strcmp(target->fileio_info->identifier, "gettimeofday") == 0)
		sprintf(fileio_command, "F%s,%" PRIx32 ",%" PRIx32, target->fileio_info->identifier,
				target->fileio_info->param_1,
				target->fileio_info->param_2);
	else if (strcmp(target->fileio_info->identifier, "isatty") == 0)
		sprintf(fileio_command, "F%s,%" PRIx32, target->fileio_info->identifier,
				target->fileio_info->param_1);
	else if (strcmp(target->fileio_info->identifier, "system") == 0)
		sprintf(fileio_command, "F%s,%" PRIx32 "/%" PRIx32, target->fileio_info->identifier,
				target->fileio_info->param_1,
				target->fileio_info->param_2);
	else if (strcmp(target->fileio_info->identifier, "exit") == 0) {
		/* If target hits exit syscall, report to GDB the program is terminated.
		 * In addition, let target run its own exit syscall handler. */
		program_exited = true;
		sprintf(fileio_command, "W%02" PRIx32, target->fileio_info->param_1);
	} else {
		LOG_DEBUG("Unknown syscall: %s", target->fileio_info->identifier);

		/* encounter unknown syscall, continue */
		gdb_connection->frontend_state = TARGET_RUNNING;
		target_resume(target, 1, 0x0, 0, 0);
		return;
	}

	command_len = strlen(fileio_command);
	gdb_put_packet(connection, fileio_command, command_len);

	if (program_exited) {
		/* Use target_resume() to let target run its own exit syscall handler. */
		gdb_connection->frontend_state = TARGET_RUNNING;
		target_resume(target, 1, 0x0, 0, 0);
	} else {
		gdb_connection->frontend_state = TARGET_HALTED;
		rtos_update_threads(target);
	}
}

static void gdb_frontend_halted(struct target *target, struct connection *connection)
{
	struct gdb_connection *gdb_connection = connection->priv;

	/* In the GDB protocol when we are stepping or continuing execution,
	 * we have a lingering reply. Upon receiving a halted event
	 * when we have that lingering packet, we reply to the original
	 * step or continue packet.
	 *
	 * Executing monitor commands can bring the target in and
	 * out of the running state so we'll see lots of TARGET_EVENT_XXX
	 * that are to be ignored.
	 */
	if (gdb_connection->frontend_state == TARGET_RUNNING) {
		/* stop forwarding log packets! */
		log_remove_callback(gdb_log_callback, connection);

		/* check fileio first */
		if (target_get_gdb_fileio_info(target, target->fileio_info) == ERROR_OK)
			gdb_fileio_reply(target, connection);
		else
			gdb_signal_reply(target, connection);
	}
}

static int gdb_target_callback_event_handler(struct target *target,
		enum target_event event, void *priv)
{
	int retval;
	struct connection *connection = priv;
	struct gdb_service *gdb_service = connection->service->priv;

	if (gdb_service->target != target)
		return ERROR_OK;

	switch (event) {
		case TARGET_EVENT_GDB_HALT:
			gdb_frontend_halted(target, connection);
			break;
		case TARGET_EVENT_HALTED:
			target_call_event_callbacks(target, TARGET_EVENT_GDB_END);
			break;
		case TARGET_EVENT_GDB_FLASH_ERASE_START:
			retval = jtag_execute_queue();
			if (retval != ERROR_OK)
				return retval;
			break;
		default:
			break;
	}

	return ERROR_OK;
}

static int gdb_new_connection(struct connection *connection)
{
	struct gdb_connection *gdb_connection = malloc(sizeof(struct gdb_connection));
	struct target *target;
	int retval;
	int initial_ack;

	target = get_target_from_connection(connection);
	connection->priv = gdb_connection;

	/* initialize gdb connection information */
	gdb_connection->buf_p = gdb_connection->buffer;
	gdb_connection->buf_cnt = 0;
	gdb_connection->ctrl_c = 0;
	gdb_connection->frontend_state = TARGET_HALTED;
	gdb_connection->vflash_image = NULL;
	gdb_connection->closed = false;
	gdb_connection->busy = false;
	gdb_connection->noack_mode = 0;
	gdb_connection->sync = false;
	gdb_connection->mem_write_error = false;
	gdb_connection->attached = true;
	gdb_connection->target_desc.tdesc = NULL;
	gdb_connection->target_desc.tdesc_length = 0;
	gdb_connection->thread_list = NULL;

	/* send ACK to GDB for debug request */
	gdb_write(connection, "+", 1);

	/* output goes through gdb connection */
	command_set_output_handler(connection->cmd_ctx, gdb_output, connection);

	/* we must remove all breakpoints registered to the target as a previous
	 * GDB session could leave dangling breakpoints if e.g. communication
	 * timed out.
	 */
	breakpoint_clear_target(target);
	watchpoint_clear_target(target);

	/* clean previous rtos session if supported*/
	if ((target->rtos) && (target->rtos->type->clean))
		target->rtos->type->clean(target);

	/* remove the initial ACK from the incoming buffer */
	retval = gdb_get_char(connection, &initial_ack);
	if (retval != ERROR_OK)
		return retval;

	/* FIX!!!??? would we actually ever receive a + here???
	 * Not observed.
	 */
	if (initial_ack != '+')
		gdb_putback_char(connection, initial_ack);
	target_call_event_callbacks(target, TARGET_EVENT_GDB_ATTACH);

	if (gdb_use_memory_map) {
		/* Connect must fail if the memory map can't be set up correctly.
		 *
		 * This will cause an auto_probe to be invoked, which is either
		 * a no-op or it will fail when the target isn't ready(e.g. not halted).
		 */
		int i;
		for (i = 0; i < flash_get_bank_count(); i++) {
			struct flash_bank *p;
			p = get_flash_bank_by_num_noprobe(i);
			if (p->target != target)
				continue;
			retval = get_flash_bank_by_num(i, &p);
			if (retval != ERROR_OK) {
				LOG_ERROR("Connect failed. Consider setting up a gdb-attach event for the target " \
						"to prepare target for GDB connect, or use 'gdb_memory_map disable'.");
				return retval;
			}
		}
	}

	gdb_actual_connections++;
	LOG_DEBUG("New GDB Connection: %d, Target %s, state: %s",
			gdb_actual_connections,
			target_name(target),
			target_state_name(target));

	/* DANGER! If we fail subsequently, we must remove this handler,
	 * otherwise we occasionally see crashes as the timer can invoke the
	 * callback fn.
	 *
	 * register callback to be informed about target events */
	target_register_event_callback(gdb_target_callback_event_handler, connection);

	return ERROR_OK;
}

static int gdb_connection_closed(struct connection *connection)
{
	struct target *target;
	struct gdb_connection *gdb_connection = connection->priv;

	target = get_target_from_connection(connection);

	/* we're done forwarding messages. Tear down callback before
	 * cleaning up connection.
	 */
	log_remove_callback(gdb_log_callback, connection);

	gdb_actual_connections--;
	LOG_DEBUG("GDB Close, Target: %s, state: %s, gdb_actual_connections=%d",
		target_name(target),
		target_state_name(target),
		gdb_actual_connections);

	/* see if an image built with vFlash commands is left */
	if (gdb_connection->vflash_image) {
		image_close(gdb_connection->vflash_image);
		free(gdb_connection->vflash_image);
		gdb_connection->vflash_image = NULL;
	}

	/* if this connection registered a debug-message receiver delete it */
	delete_debug_msg_receiver(connection->cmd_ctx, target);

	if (connection->priv) {
		free(connection->priv);
		connection->priv = NULL;
	} else
		LOG_ERROR("BUG: connection->priv == NULL");

	target_unregister_event_callback(gdb_target_callback_event_handler, connection);

	target_call_event_callbacks(target, TARGET_EVENT_GDB_END);

	target_call_event_callbacks(target, TARGET_EVENT_GDB_DETACH);

	return ERROR_OK;
}

static void gdb_send_error(struct connection *connection, uint8_t the_error)
{
	char err[4];
	snprintf(err, 4, "E%2.2X", the_error);
	gdb_put_packet(connection, err, 3);
}

static int gdb_last_signal_packet(struct connection *connection,
		char const *packet, int packet_size)
{
	struct target *target = get_target_from_connection(connection);
	struct gdb_connection *gdb_con = connection->priv;
	char sig_reply[4];
	int signal_var;

	if (!gdb_con->attached) {
		/* if we are here we have received a kill packet
		 * reply W stop reply otherwise gdb gets very unhappy */
		gdb_put_packet(connection, "W00", 3);
		return ERROR_OK;
	}

	signal_var = gdb_last_signal(target);

	snprintf(sig_reply, 4, "S%2.2x", signal_var);
	gdb_put_packet(connection, sig_reply, 3);

	return ERROR_OK;
}

static inline int gdb_reg_pos(struct target *target, int pos, int len)
{
	if (target->endianness == TARGET_LITTLE_ENDIAN)
		return pos;
	else
		return len - 1 - pos;
}

/* Convert register to string of bytes. NB! The # of bits in the
 * register might be non-divisible by 8(a byte), in which
 * case an entire byte is shown.
 *
 * NB! the format on the wire is the target endianness
 *
 * The format of reg->value is little endian
 *
 */
static void gdb_str_to_target(struct target *target,
		char *tstr, struct reg *reg)
{
	int i;

	uint8_t *buf;
	int buf_len;
	buf = reg->value;
	buf_len = DIV_ROUND_UP(reg->size, 8);

	for (i = 0; i < buf_len; i++) {
		int j = gdb_reg_pos(target, i, buf_len);
		tstr += sprintf(tstr, "%02x", buf[j]);
	}
}

/* copy over in register buffer */
static void gdb_target_to_reg(struct target *target,
		char const *tstr, int str_len, uint8_t *bin)
{
	if (str_len % 2) {
		LOG_ERROR("BUG: gdb value with uneven number of characters encountered");
		exit(-1);
	}

	int i;
	for (i = 0; i < str_len; i += 2) {
		unsigned t;
		if (sscanf(tstr + i, "%02x", &t) != 1) {
			LOG_ERROR("BUG: unable to convert register value");
			exit(-1);
		}

		int j = gdb_reg_pos(target, i/2, str_len/2);
		bin[j] = t;
	}
}

static int gdb_get_registers_packet(struct connection *connection,
		char const *packet, int packet_size)
{
	struct target *target = get_target_from_connection(connection);
	struct reg **reg_list;
	int reg_list_size;
	int retval;
	int reg_packet_size = 0;
	char *reg_packet;
	char *reg_packet_p;
	int i;

#ifdef _DEBUG_GDB_IO_
	LOG_DEBUG("-");
#endif

	if ((target->rtos != NULL) && (ERROR_OK == rtos_get_gdb_reg_list(connection)))
		return ERROR_OK;

	retval = target_get_gdb_reg_list(target, &reg_list, &reg_list_size,
			REG_CLASS_GENERAL);
	if (retval != ERROR_OK)
		return gdb_error(connection, retval);

	for (i = 0; i < reg_list_size; i++)
		reg_packet_size += DIV_ROUND_UP(reg_list[i]->size, 8) * 2;

	assert(reg_packet_size > 0);

	reg_packet = malloc(reg_packet_size + 1); /* plus one for string termination null */
	if (reg_packet == NULL)
		return ERROR_FAIL;

	reg_packet_p = reg_packet;

	for (i = 0; i < reg_list_size; i++) {
		if (!reg_list[i]->valid) {
			retval = reg_list[i]->type->get(reg_list[i]);
			if (retval != ERROR_OK) {
				LOG_DEBUG("Couldn't get register %s.", reg_list[i]->name);
				free(reg_packet);
				free(reg_list);
				return gdb_error(connection, retval);
			}
		}
		gdb_str_to_target(target, reg_packet_p, reg_list[i]);
		reg_packet_p += DIV_ROUND_UP(reg_list[i]->size, 8) * 2;
	}

#ifdef _DEBUG_GDB_IO_
	{
		char *reg_packet_p_debug;
		reg_packet_p_debug = strndup(reg_packet, reg_packet_size);
		LOG_DEBUG("reg_packet: %s", reg_packet_p_debug);
		free(reg_packet_p_debug);
	}
#endif

	gdb_put_packet(connection, reg_packet, reg_packet_size);
	free(reg_packet);

	free(reg_list);

	return ERROR_OK;
}

static int gdb_set_registers_packet(struct connection *connection,
		char const *packet, int packet_size)
{
	struct target *target = get_target_from_connection(connection);
	int i;
	struct reg **reg_list;
	int reg_list_size;
	int retval;
	char const *packet_p;

#ifdef _DEBUG_GDB_IO_
	LOG_DEBUG("-");
#endif

	/* skip command character */
	packet++;
	packet_size--;

	if (packet_size % 2) {
		LOG_WARNING("GDB set_registers packet with uneven characters received, dropping connection");
		return ERROR_SERVER_REMOTE_CLOSED;
	}

	retval = target_get_gdb_reg_list(target, &reg_list, &reg_list_size,
			REG_CLASS_GENERAL);
	if (retval != ERROR_OK)
		return gdb_error(connection, retval);

	packet_p = packet;
	for (i = 0; i < reg_list_size; i++) {
		uint8_t *bin_buf;
		int chars = (DIV_ROUND_UP(reg_list[i]->size, 8) * 2);

		if (packet_p + chars > packet + packet_size)
			LOG_ERROR("BUG: register packet is too small for registers");

		bin_buf = malloc(DIV_ROUND_UP(reg_list[i]->size, 8));
		gdb_target_to_reg(target, packet_p, chars, bin_buf);

		retval = reg_list[i]->type->set(reg_list[i], bin_buf);
		if (retval != ERROR_OK) {
			LOG_DEBUG("Couldn't set register %s.", reg_list[i]->name);
			free(reg_list);
			free(bin_buf);
			return gdb_error(connection, retval);
		}

		/* advance packet pointer */
		packet_p += chars;

		free(bin_buf);
	}

	/* free struct reg *reg_list[] array allocated by get_gdb_reg_list */
	free(reg_list);

	gdb_put_packet(connection, "OK", 2);

	return ERROR_OK;
}

static int gdb_get_register_packet(struct connection *connection,
	char const *packet, int packet_size)
{
	struct target *target = get_target_from_connection(connection);
	char *reg_packet;
	int reg_num = strtoul(packet + 1, NULL, 16);
	struct reg **reg_list;
	int reg_list_size;
	int retval;

#ifdef _DEBUG_GDB_IO_
	LOG_DEBUG("-");
#endif

	retval = target_get_gdb_reg_list(target, &reg_list, &reg_list_size,
			REG_CLASS_ALL);
	if (retval != ERROR_OK)
		return gdb_error(connection, retval);

	if (reg_list_size <= reg_num) {
		LOG_ERROR("gdb requested a non-existing register");
		return ERROR_SERVER_REMOTE_CLOSED;
	}

	if (!reg_list[reg_num]->valid) {
	        retval = reg_list[reg_num]->type->get(reg_list[reg_num]);
		if (retval != ERROR_OK) {
			LOG_DEBUG("Couldn't get register %s.", reg_list[reg_num]->name);
			free (reg_list);
			return gdb_error(connection, retval);
		}
	}

	reg_packet = malloc(DIV_ROUND_UP(reg_list[reg_num]->size, 8) * 2 + 1); /* plus one for string termination null */

	gdb_str_to_target(target, reg_packet, reg_list[reg_num]);

	gdb_put_packet(connection, reg_packet, DIV_ROUND_UP(reg_list[reg_num]->size, 8) * 2);

	free(reg_list);
	free(reg_packet);

	return ERROR_OK;
}

static int gdb_set_register_packet(struct connection *connection,
	char const *packet, int packet_size)
{
	struct target *target = get_target_from_connection(connection);
	char *separator;
	uint8_t *bin_buf;
	int reg_num = strtoul(packet + 1, &separator, 16);
	struct reg **reg_list;
	int reg_list_size;
	int retval;

	LOG_DEBUG("-");

	retval = target_get_gdb_reg_list(target, &reg_list, &reg_list_size,
			REG_CLASS_ALL);
	if (retval != ERROR_OK)
		return gdb_error(connection, retval);

	if (reg_list_size <= reg_num) {
		LOG_ERROR("gdb requested a non-existing register");
		return ERROR_SERVER_REMOTE_CLOSED;
	}

	if (*separator != '=') {
		LOG_ERROR("GDB 'set register packet', but no '=' following the register number");
		return ERROR_SERVER_REMOTE_CLOSED;
	}

	/* convert from GDB-string (target-endian) to hex-string (big-endian) */
	bin_buf = malloc(DIV_ROUND_UP(reg_list[reg_num]->size, 8));
	int chars = (DIV_ROUND_UP(reg_list[reg_num]->size, 8) * 2);

	if ((unsigned int)chars != strlen(separator + 1)) {
		LOG_ERROR("gdb sent a packet with wrong register size");
		free(bin_buf);
		return ERROR_SERVER_REMOTE_CLOSED;
	}

	gdb_target_to_reg(target, separator + 1, chars, bin_buf);

	retval = reg_list[reg_num]->type->set(reg_list[reg_num], bin_buf);
	if (retval != ERROR_OK){
		LOG_DEBUG("Couldn't set register %s.", reg_list[reg_num]->name);
		free(bin_buf);
		free(reg_list);
		return gdb_error(connection, retval);
	}

	gdb_put_packet(connection, "OK", 2);

	free(bin_buf);
	free(reg_list);

	return ERROR_OK;
}

/* No attempt is made to translate the "retval" to
 * GDB speak. This has to be done at the calling
 * site as no mapping really exists.
 */
static int gdb_error(struct connection *connection, int retval)
{
	LOG_DEBUG("Reporting %i to GDB as generic error", retval);
	gdb_send_error(connection, EFAULT);
	return ERROR_OK;
}

/* We don't have to worry about the default 2 second timeout for GDB packets,
 * because GDB breaks up large memory reads into smaller reads.
 *
 * 8191 bytes by the looks of it. Why 8191 bytes instead of 8192?????
 */
static int gdb_read_memory_packet(struct connection *connection,
		char const *packet, int packet_size)
{
	struct target *target = get_target_from_connection(connection);
	char *separator;
	uint64_t addr = 0;
	uint32_t len = 0;

	uint8_t *buffer;
	char *hex_buffer;

	int retval = ERROR_OK;

	/* skip command character */
	packet++;

	addr = strtoull(packet, &separator, 16);

	if (*separator != ',') {
		LOG_ERROR("incomplete read memory packet received, dropping connection");
		return ERROR_SERVER_REMOTE_CLOSED;
	}

	len = strtoul(separator + 1, NULL, 16);

	if (!len) {
		LOG_WARNING("invalid read memory packet received (len == 0)");
		gdb_put_packet(connection, NULL, 0);
		return ERROR_OK;
	}

	buffer = malloc(len);

	LOG_DEBUG("addr: 0x%16.16" PRIx64 ", len: 0x%8.8" PRIx32 "", addr, len);

	retval = target_read_buffer(target, addr, len, buffer);

	if ((retval != ERROR_OK) && !gdb_report_data_abort) {
		/* TODO : Here we have to lie and send back all zero's lest stack traces won't work.
		 * At some point this might be fixed in GDB, in which case this code can be removed.
		 *
		 * OpenOCD developers are acutely aware of this problem, but there is nothing
		 * gained by involving the user in this problem that hopefully will get resolved
		 * eventually
		 *
		 * http://sourceware.org/cgi-bin/gnatsweb.pl? \
		 * cmd = view%20audit-trail&database = gdb&pr = 2395
		 *
		 * For now, the default is to fix up things to make current GDB versions work.
		 * This can be overwritten using the gdb_report_data_abort <'enable'|'disable'> command.
		 */
		memset(buffer, 0, len);
		retval = ERROR_OK;
	}

	if (retval == ERROR_OK) {
		hex_buffer = malloc(len * 2 + 1);

		size_t pkt_len = hexify(hex_buffer, buffer, len, len * 2 + 1);

		gdb_put_packet(connection, hex_buffer, pkt_len);

		free(hex_buffer);
	} else
		retval = gdb_error(connection, retval);

	free(buffer);

	return retval;
}

static int gdb_write_memory_packet(struct connection *connection,
		char const *packet, int packet_size)
{
	struct target *target = get_target_from_connection(connection);
	char *separator;
	uint64_t addr = 0;
	uint32_t len = 0;

	uint8_t *buffer;
	int retval;

	/* skip command character */
	packet++;

	addr = strtoull(packet, &separator, 16);

	if (*separator != ',') {
		LOG_ERROR("incomplete write memory packet received, dropping connection");
		return ERROR_SERVER_REMOTE_CLOSED;
	}

	len = strtoul(separator + 1, &separator, 16);

	if (*(separator++) != ':') {
		LOG_ERROR("incomplete write memory packet received, dropping connection");
		return ERROR_SERVER_REMOTE_CLOSED;
	}

	buffer = malloc(len);

	LOG_DEBUG("addr: 0x%" PRIx64 ", len: 0x%8.8" PRIx32 "", addr, len);

	if (unhexify(buffer, separator, len) != len)
		LOG_ERROR("unable to decode memory packet");

	retval = target_write_buffer(target, addr, len, buffer);

	if (retval == ERROR_OK)
		gdb_put_packet(connection, "OK", 2);
	else
		retval = gdb_error(connection, retval);

	free(buffer);

	return retval;
}

static int gdb_write_memory_binary_packet(struct connection *connection,
		char const *packet, int packet_size)
{
	struct target *target = get_target_from_connection(connection);
	char *separator;
	uint64_t addr = 0;
	uint32_t len = 0;

	int retval = ERROR_OK;
	/* Packets larger than fast_limit bytes will be acknowledged instantly on
	 * the assumption that we're in a download and it's important to go as fast
	 * as possible. */
	uint32_t fast_limit = 8;

	/* skip command character */
	packet++;

	addr = strtoull(packet, &separator, 16);

	if (*separator != ',') {
		LOG_ERROR("incomplete write memory binary packet received, dropping connection");
		return ERROR_SERVER_REMOTE_CLOSED;
	}

	len = strtoul(separator + 1, &separator, 16);

	if (*(separator++) != ':') {
		LOG_ERROR("incomplete write memory binary packet received, dropping connection");
		return ERROR_SERVER_REMOTE_CLOSED;
	}

	struct gdb_connection *gdb_connection = connection->priv;

	if (gdb_connection->mem_write_error)
		retval = ERROR_FAIL;

	if (retval == ERROR_OK) {
		if (len >= fast_limit) {
			/* By replying the packet *immediately* GDB will send us a new packet
			 * while we write the last one to the target.
			 * We only do this for larger writes, so that users who do something like:
			 * p *((int*)0xdeadbeef)=8675309
			 * will get immediate feedback that that write failed.
			 */
			gdb_put_packet(connection, "OK", 2);
		}
	} else {
		retval = gdb_error(connection, retval);
		/* now that we have reported the memory write error, we can clear the condition */
		gdb_connection->mem_write_error = false;
		if (retval != ERROR_OK)
			return retval;
	}

	if (len) {
		LOG_DEBUG("addr: 0x%" PRIx64 ", len: 0x%8.8" PRIx32 "", addr, len);

		retval = target_write_buffer(target, addr, len, (uint8_t *)separator);
		if (retval != ERROR_OK)
			gdb_connection->mem_write_error = true;
	}

	if (len < fast_limit) {
		if (retval != ERROR_OK) {
			gdb_error(connection, retval);
			gdb_connection->mem_write_error = false;
		} else {
			gdb_put_packet(connection, "OK", 2);
		}
	}

	return ERROR_OK;
}

static int gdb_step_continue_packet(struct connection *connection,
		char const *packet, int packet_size)
{
	struct target *target = get_target_from_connection(connection);
	int current = 0;
	uint64_t address = 0x0;
	int retval = ERROR_OK;

	LOG_DEBUG("-");

	if (packet_size > 1)
		address = strtoull(packet + 1, NULL, 16);
	else
		current = 1;

	gdb_running_type = packet[0];
	if (packet[0] == 'c') {
		LOG_DEBUG("continue");
		/* resume at current address, don't handle breakpoints, not debugging */
		retval = target_resume(target, current, address, 0, 0);
	} else if (packet[0] == 's') {
		LOG_DEBUG("step");
		/* step at current or address, don't handle breakpoints */
		retval = target_step(target, current, address, 0);
	}
	return retval;
}

static int gdb_breakpoint_watchpoint_packet(struct connection *connection,
		char const *packet, int packet_size)
{
	struct target *target = get_target_from_connection(connection);
	int type;
	enum breakpoint_type bp_type = BKPT_SOFT /* dummy init to avoid warning */;
	enum watchpoint_rw wp_type = WPT_READ /* dummy init to avoid warning */;
	uint64_t address;
	uint32_t size;
	char *separator;
	int retval;

	LOG_DEBUG("-");

	type = strtoul(packet + 1, &separator, 16);

	if (type == 0)	/* memory breakpoint */
		bp_type = BKPT_SOFT;
	else if (type == 1)	/* hardware breakpoint */
		bp_type = BKPT_HARD;
	else if (type == 2)	/* write watchpoint */
		wp_type = WPT_WRITE;
	else if (type == 3)	/* read watchpoint */
		wp_type = WPT_READ;
	else if (type == 4)	/* access watchpoint */
		wp_type = WPT_ACCESS;
	else {
		LOG_ERROR("invalid gdb watch/breakpoint type(%d), dropping connection", type);
		return ERROR_SERVER_REMOTE_CLOSED;
	}

	if (gdb_breakpoint_override && ((bp_type == BKPT_SOFT) || (bp_type == BKPT_HARD)))
		bp_type = gdb_breakpoint_override_type;

	if (*separator != ',') {
		LOG_ERROR("incomplete breakpoint/watchpoint packet received, dropping connection");
		return ERROR_SERVER_REMOTE_CLOSED;
	}

	address = strtoull(separator + 1, &separator, 16);

	if (*separator != ',') {
		LOG_ERROR("incomplete breakpoint/watchpoint packet received, dropping connection");
		return ERROR_SERVER_REMOTE_CLOSED;
	}

	size = strtoul(separator + 1, &separator, 16);

	switch (type) {
		case 0:
		case 1:
			if (packet[0] == 'Z') {
				retval = breakpoint_add(target, address, size, bp_type);
				if (retval != ERROR_OK) {
					retval = gdb_error(connection, retval);
					if (retval != ERROR_OK)
						return retval;
				} else
					gdb_put_packet(connection, "OK", 2);
			} else {
				breakpoint_remove(target, address);
				gdb_put_packet(connection, "OK", 2);
			}
			break;
		case 2:
		case 3:
		case 4:
		{
			if (packet[0] == 'Z') {
				retval = watchpoint_add(target, address, size, wp_type, 0, 0xffffffffu);
				if (retval != ERROR_OK) {
					retval = gdb_error(connection, retval);
					if (retval != ERROR_OK)
						return retval;
				} else
					gdb_put_packet(connection, "OK", 2);
			} else {
				watchpoint_remove(target, address);
				gdb_put_packet(connection, "OK", 2);
			}
			break;
		}
		default:
			break;
	}

	return ERROR_OK;
}

/* print out a string and allocate more space as needed,
 * mainly used for XML at this point
 */
static void xml_printf(int *retval, char **xml, int *pos, int *size,
		const char *fmt, ...)
{
	if (*retval != ERROR_OK)
		return;
	int first = 1;

	for (;; ) {
		if ((*xml == NULL) || (!first)) {
			/* start by 0 to exercise all the code paths.
			 * Need minimum 2 bytes to fit 1 char and 0 terminator. */

			*size = *size * 2 + 2;
			char *t = *xml;
			*xml = realloc(*xml, *size);
			if (*xml == NULL) {
				if (t)
					free(t);
				*retval = ERROR_SERVER_REMOTE_CLOSED;
				return;
			}
		}

		va_list ap;
		int ret;
		va_start(ap, fmt);
		ret = vsnprintf(*xml + *pos, *size - *pos, fmt, ap);
		va_end(ap);
		if ((ret > 0) && ((ret + 1) < *size - *pos)) {
			*pos += ret;
			return;
		}
		/* there was just enough or not enough space, allocate more. */
		first = 0;
	}
}

static int decode_xfer_read(char const *buf, char **annex, int *ofs, unsigned int *len)
{
	/* Locate the annex. */
	const char *annex_end = strchr(buf, ':');
	if (annex_end == NULL)
		return ERROR_FAIL;

	/* After the read marker and annex, qXfer looks like a
	 * traditional 'm' packet. */
	char *separator;
	*ofs = strtoul(annex_end + 1, &separator, 16);

	if (*separator != ',')
		return ERROR_FAIL;

	*len = strtoul(separator + 1, NULL, 16);

	/* Extract the annex if needed */
	if (annex != NULL) {
		*annex = strndup(buf, annex_end - buf);
		if (*annex == NULL)
			return ERROR_FAIL;
	}

	return ERROR_OK;
}

static int compare_bank(const void *a, const void *b)
{
	struct flash_bank *b1, *b2;
	b1 = *((struct flash_bank **)a);
	b2 = *((struct flash_bank **)b);

	if (b1->base == b2->base)
		return 0;
	else if (b1->base > b2->base)
		return 1;
	else
		return -1;
}

static int gdb_memory_map(struct connection *connection,
		char const *packet, int packet_size)
{
	/* We get away with only specifying flash here. Regions that are not
	 * specified are treated as if we provided no memory map(if not we
	 * could detect the holes and mark them as RAM).
	 * Normally we only execute this code once, but no big deal if we
	 * have to regenerate it a couple of times.
	 */

	struct target *target = get_target_from_connection(connection);
	struct flash_bank *p;
	char *xml = NULL;
	int size = 0;
	int pos = 0;
	int retval = ERROR_OK;
	struct flash_bank **banks;
	int offset;
	int length;
	char *separator;
	uint32_t ram_start = 0;
	int i;
	int target_flash_banks = 0;

	/* skip command character */
	packet += 23;

	offset = strtoul(packet, &separator, 16);
	length = strtoul(separator + 1, &separator, 16);

	xml_printf(&retval, &xml, &pos, &size, "<memory-map>\n");

	/* Sort banks in ascending order.  We need to report non-flash
	 * memory as ram (or rather read/write) by default for GDB, since
	 * it has no concept of non-cacheable read/write memory (i/o etc).
	 *
	 * FIXME Most non-flash addresses are *NOT* RAM!  Don't lie.
	 * Current versions of GDB assume unlisted addresses are RAM...
	 */
	banks = malloc(sizeof(struct flash_bank *)*flash_get_bank_count());

	for (i = 0; i < flash_get_bank_count(); i++) {
		p = get_flash_bank_by_num_noprobe(i);
		if (p->target != target)
			continue;
		retval = get_flash_bank_by_num(i, &p);
		if (retval != ERROR_OK) {
			free(banks);
			gdb_error(connection, retval);
			return retval;
		}
		banks[target_flash_banks++] = p;
	}

	qsort(banks, target_flash_banks, sizeof(struct flash_bank *),
		compare_bank);

	for (i = 0; i < target_flash_banks; i++) {
		int j;
		unsigned sector_size = 0;
		uint32_t start;

		p = banks[i];
		start = p->base;

		if (ram_start < p->base)
			xml_printf(&retval, &xml, &pos, &size,
				"<memory type=\"ram\" start=\"0x%x\" "
				"length=\"0x%x\"/>\n",
				ram_start, p->base - ram_start);

		/* Report adjacent groups of same-size sectors.  So for
		 * example top boot CFI flash will list an initial region
		 * with several large sectors (maybe 128KB) and several
		 * smaller ones at the end (maybe 32KB).  STR7 will have
		 * regions with 8KB, 32KB, and 64KB sectors; etc.
		 */
		for (j = 0; j < p->num_sectors; j++) {
			unsigned group_len;

			/* Maybe start a new group of sectors. */
			if (sector_size == 0) {
				start = p->base + p->sectors[j].offset;
				xml_printf(&retval, &xml, &pos, &size,
					"<memory type=\"flash\" "
					"start=\"0x%x\" ",
					start);
				sector_size = p->sectors[j].size;
			}

			/* Does this finish a group of sectors?
			 * If not, continue an already-started group.
			 */
			if (j == p->num_sectors - 1)
				group_len = (p->base + p->size) - start;
			else if (p->sectors[j + 1].size != sector_size)
				group_len = p->base + p->sectors[j + 1].offset
					- start;
			else
				continue;

			xml_printf(&retval, &xml, &pos, &size,
				"length=\"0x%x\">\n"
				"<property name=\"blocksize\">"
				"0x%x</property>\n"
				"</memory>\n",
				group_len,
				sector_size);
			sector_size = 0;
		}

		ram_start = p->base + p->size;
	}

	if (ram_start != 0)
		xml_printf(&retval, &xml, &pos, &size,
			"<memory type=\"ram\" start=\"0x%x\" "
			"length=\"0x%x\"/>\n",
			ram_start, 0-ram_start);
	/* ELSE a flash chip could be at the very end of the 32 bit address
	 * space, in which case ram_start will be precisely 0
	 */

	free(banks);
	banks = NULL;

	xml_printf(&retval, &xml, &pos, &size, "</memory-map>\n");

	if (retval != ERROR_OK) {
		gdb_error(connection, retval);
		return retval;
	}

	if (offset + length > pos)
		length = pos - offset;

	char *t = malloc(length + 1);
	t[0] = 'l';
	memcpy(t + 1, xml + offset, length);
	gdb_put_packet(connection, t, length + 1);

	free(t);
	free(xml);
	return ERROR_OK;
}

static const char *gdb_get_reg_type_name(enum reg_type type)
{
	switch (type) {
		case REG_TYPE_INT:
			return "int";
		case REG_TYPE_INT8:
			return "int8";
		case REG_TYPE_INT16:
			return "int16";
		case REG_TYPE_INT32:
			return "int32";
		case REG_TYPE_INT64:
			return "int64";
		case REG_TYPE_INT128:
			return "int128";
		case REG_TYPE_UINT8:
			return "uint8";
		case REG_TYPE_UINT16:
			return "uint16";
		case REG_TYPE_UINT32:
			return "uint32";
		case REG_TYPE_UINT64:
			return "uint64";
		case REG_TYPE_UINT128:
			return "uint128";
		case REG_TYPE_CODE_PTR:
			return "code_ptr";
		case REG_TYPE_DATA_PTR:
			return "data_ptr";
		case REG_TYPE_FLOAT:
			return "float";
		case REG_TYPE_IEEE_SINGLE:
			return "ieee_single";
		case REG_TYPE_IEEE_DOUBLE:
			return "ieee_double";
		case REG_TYPE_ARCH_DEFINED:
			return "int"; /* return arbitrary string to avoid compile warning. */
	}

	return "int"; /* "int" as default value */
}

static int gdb_generate_reg_type_description(struct target *target,
		char **tdesc, int *pos, int *size, struct reg_data_type *type)
{
	int retval = ERROR_OK;

	if (type->type_class == REG_TYPE_CLASS_VECTOR) {
		/* <vector id="id" type="type" count="count"/> */
		xml_printf(&retval, tdesc, pos, size,
				"<vector id=\"%s\" type=\"%s\" count=\"%d\"/>\n",
				type->id, type->reg_type_vector->type->id,
				type->reg_type_vector->count);

	} else if (type->type_class == REG_TYPE_CLASS_UNION) {
		/* <union id="id">
		 *  <field name="name" type="type"/> ...
		 * </union> */
		xml_printf(&retval, tdesc, pos, size,
				"<union id=\"%s\">\n",
				type->id);

		struct reg_data_type_union_field *field;
		field = type->reg_type_union->fields;
		while (field != NULL) {
			xml_printf(&retval, tdesc, pos, size,
					"<field name=\"%s\" type=\"%s\"/>\n",
					field->name, field->type->id);

			field = field->next;
		}

		xml_printf(&retval, tdesc, pos, size,
				"</union>\n");

	} else if (type->type_class == REG_TYPE_CLASS_STRUCT) {
		struct reg_data_type_struct_field *field;
		field = type->reg_type_struct->fields;

		if (field->use_bitfields) {
			/* <struct id="id" size="size">
			 *  <field name="name" start="start" end="end"/> ...
			 * </struct> */
			xml_printf(&retval, tdesc, pos, size,
					"<struct id=\"%s\" size=\"%d\">\n",
					type->id, type->reg_type_struct->size);
			while (field != NULL) {
				xml_printf(&retval, tdesc, pos, size,
						"<field name=\"%s\" start=\"%d\" end=\"%d\"/>\n",
						field->name, field->bitfield->start,
						field->bitfield->end);

				field = field->next;
			}
		} else {
			/* <struct id="id">
			 *  <field name="name" type="type"/> ...
			 * </struct> */
			xml_printf(&retval, tdesc, pos, size,
					"<struct id=\"%s\">\n",
					type->id);
			while (field != NULL) {
				xml_printf(&retval, tdesc, pos, size,
						"<field name=\"%s\" type=\"%s\"/>\n",
						field->name, field->type->id);

				field = field->next;
			}
		}

		xml_printf(&retval, tdesc, pos, size,
				"</struct>\n");

	} else if (type->type_class == REG_TYPE_CLASS_FLAGS) {
		/* <flags id="id" size="size">
		 *  <field name="name" start="start" end="end"/> ...
		 * </flags> */
		xml_printf(&retval, tdesc, pos, size,
				"<flags id=\"%s\" size=\"%d\">\n",
				type->id, type->reg_type_flags->size);

		struct reg_data_type_flags_field *field;
		field = type->reg_type_flags->fields;
		while (field != NULL) {
			xml_printf(&retval, tdesc, pos, size,
					"<field name=\"%s\" start=\"%d\" end=\"%d\"/>\n",
					field->name, field->bitfield->start, field->bitfield->end);

			field = field->next;
		}

		xml_printf(&retval, tdesc, pos, size,
				"</flags>\n");

	}

	return ERROR_OK;
}

/* Get a list of available target registers features. feature_list must
 * be freed by caller.
 */
static int get_reg_features_list(struct target *target, char const **feature_list[], int *feature_list_size,
		struct reg **reg_list, int reg_list_size)
{
	int tbl_sz = 0;

	/* Start with only one element */
	*feature_list = calloc(1, sizeof(char *));

	for (int i = 0; i < reg_list_size; i++) {
		if (reg_list[i]->exist == false)
			continue;

		if (reg_list[i]->feature != NULL
			&& reg_list[i]->feature->name != NULL
			&& (strcmp(reg_list[i]->feature->name, ""))) {
			/* We found a feature, check if the feature is already in the
			 * table. If not, allocate a new entry for the table and
			 * put the new feature in it.
			 */
			for (int j = 0; j < (tbl_sz + 1); j++) {
				if (!((*feature_list)[j])) {
					(*feature_list)[tbl_sz++] = reg_list[i]->feature->name;
					*feature_list = realloc(*feature_list, sizeof(char *) * (tbl_sz + 1));
					(*feature_list)[tbl_sz] = NULL;
					break;
				} else {
					if (!strcmp((*feature_list)[j], reg_list[i]->feature->name))
						break;
				}
			}
		}
	}

	if (feature_list_size)
		*feature_list_size = tbl_sz;

	return ERROR_OK;
}

static int gdb_generate_target_description(struct target *target, char **tdesc_out)
{
	int retval = ERROR_OK;
	struct reg **reg_list = NULL;
	int reg_list_size;
	char const **features = NULL;
	int feature_list_size = 0;
	char *tdesc = NULL;
	int pos = 0;
	int size = 0;

	retval = target_get_gdb_reg_list(target, &reg_list,
			&reg_list_size, REG_CLASS_ALL);

	if (retval != ERROR_OK) {
		LOG_ERROR("get register list failed");
		retval = ERROR_FAIL;
		goto error;
	}

	if (reg_list_size <= 0) {
		LOG_ERROR("get register list failed");
		retval = ERROR_FAIL;
		goto error;
	}

	/* Get a list of available target registers features */
	retval = get_reg_features_list(target, &features, &feature_list_size, reg_list, reg_list_size);
	if (retval != ERROR_OK) {
		LOG_ERROR("Can't get the registers feature list");
		retval = ERROR_FAIL;
		goto error;
	}

	/* If we found some features associated with registers, create sections */
	int current_feature = 0;

	xml_printf(&retval, &tdesc, &pos, &size,
			"<?xml version=\"1.0\"?>\n"
			"<!DOCTYPE target SYSTEM \"gdb-target.dtd\">\n"
			"<target version=\"1.0\">\n");

	/* generate target description according to register list */
	if (features != NULL) {
		while (features[current_feature]) {

			xml_printf(&retval, &tdesc, &pos, &size,
					"<feature name=\"%s\">\n",
					features[current_feature]);

			int i;
			for (i = 0; i < reg_list_size; i++) {

				if (reg_list[i]->exist == false)
					continue;

				if (strcmp(reg_list[i]->feature->name, features[current_feature]))
					continue;

				const char *type_str;
				if (reg_list[i]->reg_data_type != NULL) {
					if (reg_list[i]->reg_data_type->type == REG_TYPE_ARCH_DEFINED) {
						/* generate <type... first, if there are architecture-defined types. */
						gdb_generate_reg_type_description(target, &tdesc, &pos, &size,
								reg_list[i]->reg_data_type);

						type_str = reg_list[i]->reg_data_type->id;
					} else {
						/* predefined type */
						type_str = gdb_get_reg_type_name(
								reg_list[i]->reg_data_type->type);
					}
				} else {
					/* Default type is "int" */
					type_str = "int";
				}

				xml_printf(&retval, &tdesc, &pos, &size,
						"<reg name=\"%s\"", reg_list[i]->name);
				xml_printf(&retval, &tdesc, &pos, &size,
						" bitsize=\"%d\"", reg_list[i]->size);
				xml_printf(&retval, &tdesc, &pos, &size,
						" regnum=\"%d\"", reg_list[i]->number);
				if (reg_list[i]->caller_save)
					xml_printf(&retval, &tdesc, &pos, &size,
							" save-restore=\"yes\"");
				else
					xml_printf(&retval, &tdesc, &pos, &size,
							" save-restore=\"no\"");

				xml_printf(&retval, &tdesc, &pos, &size,
						" type=\"%s\"", type_str);

				if (reg_list[i]->group != NULL)
					xml_printf(&retval, &tdesc, &pos, &size,
							" group=\"%s\"", reg_list[i]->group);

				xml_printf(&retval, &tdesc, &pos, &size,
						"/>\n");
			}

			xml_printf(&retval, &tdesc, &pos, &size,
					"</feature>\n");

			current_feature++;
		}
	}

	xml_printf(&retval, &tdesc, &pos, &size,
			"</target>\n");

error:
	free(features);
	free(reg_list);

	if (retval == ERROR_OK)
		*tdesc_out = tdesc;
	else
		free(tdesc);

	return retval;
}

static int gdb_get_target_description_chunk(struct target *target, struct target_desc_format *target_desc,
		char **chunk, int32_t offset, uint32_t length)
{
	if (target_desc == NULL) {
		LOG_ERROR("Unable to Generate Target Description");
		return ERROR_FAIL;
	}

	char *tdesc = target_desc->tdesc;
	uint32_t tdesc_length = target_desc->tdesc_length;

	if (tdesc == NULL) {
		int retval = gdb_generate_target_description(target, &tdesc);
		if (retval != ERROR_OK) {
			LOG_ERROR("Unable to Generate Target Description");
			return ERROR_FAIL;
		}

		tdesc_length = strlen(tdesc);
	}

	char transfer_type;

	if (length < (tdesc_length - offset))
		transfer_type = 'm';
	else
		transfer_type = 'l';

	*chunk = malloc(length + 2);
	if (*chunk == NULL) {
		LOG_ERROR("Unable to allocate memory");
		return ERROR_FAIL;
	}

	(*chunk)[0] = transfer_type;
	if (transfer_type == 'm') {
		strncpy((*chunk) + 1, tdesc + offset, length);
		(*chunk)[1 + length] = '\0';
	} else {
		strncpy((*chunk) + 1, tdesc + offset, tdesc_length - offset);
		(*chunk)[1 + (tdesc_length - offset)] = '\0';

		/* After gdb-server sends out last chunk, invalidate tdesc. */
		free(tdesc);
		tdesc = NULL;
		tdesc_length = 0;
	}

	target_desc->tdesc = tdesc;
	target_desc->tdesc_length = tdesc_length;

	return ERROR_OK;
}

static int gdb_target_description_supported(struct target *target, int *supported)
{
	int retval = ERROR_OK;
	struct reg **reg_list = NULL;
	int reg_list_size = 0;
	char const **features = NULL;
	int feature_list_size = 0;

	retval = target_get_gdb_reg_list(target, &reg_list,
			&reg_list_size, REG_CLASS_ALL);
	if (retval != ERROR_OK) {
		LOG_ERROR("get register list failed");
		goto error;
	}

	if (reg_list_size <= 0) {
		LOG_ERROR("get register list failed");
		retval = ERROR_FAIL;
		goto error;
	}

	/* Get a list of available target registers features */
	retval = get_reg_features_list(target, &features, &feature_list_size, reg_list, reg_list_size);
	if (retval != ERROR_OK) {
		LOG_ERROR("Can't get the registers feature list");
		goto error;
	}

	if (supported) {
		if (feature_list_size)
			*supported = 1;
		else
			*supported = 0;
	}

error:
	free(features);

	free(reg_list);

	return retval;
}

static int gdb_generate_thread_list(struct target *target, char **thread_list_out)
{
	struct rtos *rtos = target->rtos;
	int retval = ERROR_OK;
	char *thread_list = NULL;
	int pos = 0;
	int size = 0;

	xml_printf(&retval, &thread_list, &pos, &size,
		   "<?xml version=\"1.0\"?>\n"
		   "<threads>\n");

	if (rtos != NULL) {
		for (int i = 0; i < rtos->thread_count; i++) {
			struct thread_detail *thread_detail = &rtos->thread_details[i];

			if (!thread_detail->exists)
				continue;

			xml_printf(&retval, &thread_list, &pos, &size,
				   "<thread id=\"%" PRIx64 "\">", thread_detail->threadid);

			if (thread_detail->thread_name_str != NULL)
				xml_printf(&retval, &thread_list, &pos, &size,
					   "Name: %s", thread_detail->thread_name_str);

			if (thread_detail->extra_info_str != NULL) {
				if (thread_detail->thread_name_str != NULL)
					xml_printf(&retval, &thread_list, &pos, &size,
						   ", ");
				xml_printf(&retval, &thread_list, &pos, &size,
					   thread_detail->extra_info_str);
			}

			xml_printf(&retval, &thread_list, &pos, &size,
				   "</thread>\n");
		}
	}

	xml_printf(&retval, &thread_list, &pos, &size,
		   "</threads>\n");

	if (retval == ERROR_OK)
		*thread_list_out = thread_list;
	else
		free(thread_list);

	return retval;
}

static int gdb_get_thread_list_chunk(struct target *target, char **thread_list,
		char **chunk, int32_t offset, uint32_t length)
{
	if (*thread_list == NULL) {
		int retval = gdb_generate_thread_list(target, thread_list);
		if (retval != ERROR_OK) {
			LOG_ERROR("Unable to Generate Thread List");
			return ERROR_FAIL;
		}
	}

	size_t thread_list_length = strlen(*thread_list);
	char transfer_type;

	length = MIN(length, thread_list_length - offset);
	if (length < (thread_list_length - offset))
		transfer_type = 'm';
	else
		transfer_type = 'l';

	*chunk = malloc(length + 2);
	if (*chunk == NULL) {
		LOG_ERROR("Unable to allocate memory");
		return ERROR_FAIL;
	}

	(*chunk)[0] = transfer_type;
	strncpy((*chunk) + 1, (*thread_list) + offset, length);
	(*chunk)[1 + length] = '\0';

	/* After gdb-server sends out last chunk, invalidate thread list. */
	if (transfer_type == 'l') {
		free(*thread_list);
		*thread_list = NULL;
	}

	return ERROR_OK;
}

static int gdb_query_packet(struct connection *connection,
		char const *packet, int packet_size)
{
	struct command_context *cmd_ctx = connection->cmd_ctx;
	struct gdb_connection *gdb_connection = connection->priv;
	struct target *target = get_target_from_connection(connection);

	if (strncmp(packet, "qRcmd,", 6) == 0) {
		if (packet_size > 6) {
			char *cmd;
			cmd = malloc((packet_size - 6) / 2 + 1);
			size_t len = unhexify((uint8_t *)cmd, packet + 6, (packet_size - 6) / 2);
			cmd[len] = 0;

			/* We want to print all debug output to GDB connection */
			log_add_callback(gdb_log_callback, connection);
			target_call_timer_callbacks_now();
			/* some commands need to know the GDB connection, make note of current
			 * GDB connection. */
			current_gdb_connection = gdb_connection;
			command_run_line(cmd_ctx, cmd);
			current_gdb_connection = NULL;
			target_call_timer_callbacks_now();
			log_remove_callback(gdb_log_callback, connection);
			free(cmd);
		}
		gdb_put_packet(connection, "OK", 2);
		return ERROR_OK;
	} else if (strncmp(packet, "qCRC:", 5) == 0) {
		if (packet_size > 5) {
			int retval;
			char gdb_reply[10];
			char *separator;
			uint32_t checksum;
			target_addr_t addr = 0;
			uint32_t len = 0;

			/* skip command character */
			packet += 5;

			addr = strtoul(packet, &separator, 16);

			if (*separator != ',') {
				LOG_ERROR("incomplete read memory packet received, dropping connection");
				return ERROR_SERVER_REMOTE_CLOSED;
			}

			len = strtoul(separator + 1, NULL, 16);

			retval = target_checksum_memory(target, addr, len, &checksum);

			if (retval == ERROR_OK) {
				snprintf(gdb_reply, 10, "C%8.8" PRIx32 "", checksum);
				gdb_put_packet(connection, gdb_reply, 9);
			} else {
				retval = gdb_error(connection, retval);
				if (retval != ERROR_OK)
					return retval;
			}

			return ERROR_OK;
		}
	} else if (strncmp(packet, "qSupported", 10) == 0) {
		/* we currently support packet size and qXfer:memory-map:read (if enabled)
		 * qXfer:features:read is supported for some targets */
		int retval = ERROR_OK;
		char *buffer = NULL;
		int pos = 0;
		int size = 0;
		int gdb_target_desc_supported = 0;

		/* we need to test that the target supports target descriptions */
		retval = gdb_target_description_supported(target, &gdb_target_desc_supported);
		if (retval != ERROR_OK) {
			LOG_INFO("Failed detecting Target Description Support, disabling");
			gdb_target_desc_supported = 0;
		}

		/* support may be disabled globally */
		if (gdb_use_target_description == 0) {
			if (gdb_target_desc_supported)
				LOG_WARNING("Target Descriptions Supported, but disabled");
			gdb_target_desc_supported = 0;
		}

		xml_printf(&retval,
			&buffer,
			&pos,
			&size,
			"PacketSize=%x;qXfer:memory-map:read%c;qXfer:features:read%c;qXfer:threads:read+;QStartNoAckMode+",
			(GDB_BUFFER_SIZE - 1),
			((gdb_use_memory_map == 1) && (flash_get_bank_count() > 0)) ? '+' : '-',
			(gdb_target_desc_supported == 1) ? '+' : '-');

		if (retval != ERROR_OK) {
			gdb_send_error(connection, 01);
			return ERROR_OK;
		}

		gdb_put_packet(connection, buffer, strlen(buffer));
		free(buffer);

		return ERROR_OK;
	} else if ((strncmp(packet, "qXfer:memory-map:read::", 23) == 0)
		   && (flash_get_bank_count() > 0))
		return gdb_memory_map(connection, packet, packet_size);
	else if (strncmp(packet, "qXfer:features:read:", 20) == 0) {
		char *xml = NULL;
		int retval = ERROR_OK;

		int offset;
		unsigned int length;

		/* skip command character */
		packet += 20;

		if (decode_xfer_read(packet, NULL, &offset, &length) < 0) {
			gdb_send_error(connection, 01);
			return ERROR_OK;
		}

		/* Target should prepare correct target description for annex.
		 * The first character of returned xml is 'm' or 'l'. 'm' for
		 * there are *more* chunks to transfer. 'l' for it is the *last*
		 * chunk of target description.
		 */
		retval = gdb_get_target_description_chunk(target, &gdb_connection->target_desc,
				&xml, offset, length);
		if (retval != ERROR_OK) {
			gdb_error(connection, retval);
			return retval;
		}

		gdb_put_packet(connection, xml, strlen(xml));

		free(xml);
		return ERROR_OK;
	} else if (strncmp(packet, "qXfer:threads:read:", 19) == 0) {
		char *xml = NULL;
		int retval = ERROR_OK;

		int offset;
		unsigned int length;

		/* skip command character */
		packet += 19;

		if (decode_xfer_read(packet, NULL, &offset, &length) < 0) {
			gdb_send_error(connection, 01);
			return ERROR_OK;
		}

		/* Target should prepare correct thread list for annex.
		 * The first character of returned xml is 'm' or 'l'. 'm' for
		 * there are *more* chunks to transfer. 'l' for it is the *last*
		 * chunk of target description.
		 */
		retval = gdb_get_thread_list_chunk(target, &gdb_connection->thread_list,
						   &xml, offset, length);
		if (retval != ERROR_OK) {
			gdb_error(connection, retval);
			return retval;
		}

		gdb_put_packet(connection, xml, strlen(xml));

		free(xml);
		return ERROR_OK;
	} else if (strncmp(packet, "QStartNoAckMode", 15) == 0) {
		gdb_connection->noack_mode = 1;
		gdb_put_packet(connection, "OK", 2);
		return ERROR_OK;
	}

	gdb_put_packet(connection, "", 0);
	return ERROR_OK;
}

static int gdb_v_packet(struct connection *connection,
		char const *packet, int packet_size)
{
	struct gdb_connection *gdb_connection = connection->priv;
	struct target *target;
	int result;

<<<<<<< HEAD
	struct target *target = get_target_from_connection(connection);
	if (target->rtos != NULL && target->rtos->gdb_v_packet != NULL) {
		int out = target->rtos->gdb_v_packet(connection, packet, packet_size);
		if (out != GDB_THREAD_PACKET_NOT_CONSUMED)
			return out;
	}
=======
	target = get_target_from_connection(connection);
>>>>>>> 1c2e3d41

	/* if flash programming disabled - send a empty reply */

	if (gdb_flash_program == 0) {
		gdb_put_packet(connection, "", 0);
		return ERROR_OK;
	}

	if (strncmp(packet, "vFlashErase:", 12) == 0) {
		unsigned long addr;
		unsigned long length;

		char const *parse = packet + 12;
		if (*parse == '\0') {
			LOG_ERROR("incomplete vFlashErase packet received, dropping connection");
			return ERROR_SERVER_REMOTE_CLOSED;
		}

		addr = strtoul(parse, (char **)&parse, 16);

		if (*(parse++) != ',' || *parse == '\0') {
			LOG_ERROR("incomplete vFlashErase packet received, dropping connection");
			return ERROR_SERVER_REMOTE_CLOSED;
		}

		length = strtoul(parse, (char **)&parse, 16);

		if (*parse != '\0') {
			LOG_ERROR("incomplete vFlashErase packet received, dropping connection");
			return ERROR_SERVER_REMOTE_CLOSED;
		}

		/* assume all sectors need erasing - stops any problems
		 * when flash_write is called multiple times */
		flash_set_dirty();

		/* perform any target specific operations before the erase */
		target_call_event_callbacks(target,
			TARGET_EVENT_GDB_FLASH_ERASE_START);

		/* vFlashErase:addr,length messages require region start and
		 * end to be "block" aligned ... if padding is ever needed,
		 * GDB will have become dangerously confused.
		 */
		result = flash_erase_address_range(target, false, addr,
			length);

		/* perform any target specific operations after the erase */
		target_call_event_callbacks(target,
			TARGET_EVENT_GDB_FLASH_ERASE_END);

		/* perform erase */
		if (result != ERROR_OK) {
			/* GDB doesn't evaluate the actual error number returned,
			 * treat a failed erase as an I/O error
			 */
			gdb_send_error(connection, EIO);
			LOG_ERROR("flash_erase returned %i", result);
		} else
			gdb_put_packet(connection, "OK", 2);

		return ERROR_OK;
	}

	if (strncmp(packet, "vFlashWrite:", 12) == 0) {
		int retval;
		unsigned long addr;
		unsigned long length;
		char const *parse = packet + 12;

		if (*parse == '\0') {
			LOG_ERROR("incomplete vFlashErase packet received, dropping connection");
			return ERROR_SERVER_REMOTE_CLOSED;
		}
		addr = strtoul(parse, (char **)&parse, 16);
		if (*(parse++) != ':') {
			LOG_ERROR("incomplete vFlashErase packet received, dropping connection");
			return ERROR_SERVER_REMOTE_CLOSED;
		}
		length = packet_size - (parse - packet);

		/* create a new image if there isn't already one */
		if (gdb_connection->vflash_image == NULL) {
			gdb_connection->vflash_image = malloc(sizeof(struct image));
			image_open(gdb_connection->vflash_image, "", "build");
		}

		/* create new section with content from packet buffer */
		retval = image_add_section(gdb_connection->vflash_image,
				addr, length, 0x0, (uint8_t const *)parse);
		if (retval != ERROR_OK)
			return retval;

		gdb_put_packet(connection, "OK", 2);

		return ERROR_OK;
	}

	if (strncmp(packet, "vFlashDone", 10) == 0) {
		uint32_t written;

		/* process the flashing buffer. No need to erase as GDB
		 * always issues a vFlashErase first. */
		target_call_event_callbacks(target,
				TARGET_EVENT_GDB_FLASH_WRITE_START);
		result = flash_write(target, gdb_connection->vflash_image,
			&written, 0);
		target_call_event_callbacks(target,
			TARGET_EVENT_GDB_FLASH_WRITE_END);
		if (result != ERROR_OK) {
			if (result == ERROR_FLASH_DST_OUT_OF_BANK)
				gdb_put_packet(connection, "E.memtype", 9);
			else
				gdb_send_error(connection, EIO);
		} else {
			LOG_DEBUG("wrote %u bytes from vFlash image to flash", (unsigned)written);
			gdb_put_packet(connection, "OK", 2);
		}

		image_close(gdb_connection->vflash_image);
		free(gdb_connection->vflash_image);
		gdb_connection->vflash_image = NULL;

		return ERROR_OK;
	}

	gdb_put_packet(connection, "", 0);
	return ERROR_OK;
}

static int gdb_detach(struct connection *connection)
{
	target_call_event_callbacks(get_target_from_connection(connection),
		TARGET_EVENT_GDB_DETACH);

	return gdb_put_packet(connection, "OK", 2);
}

/* The format of 'F' response packet is
 * Fretcode,errno,Ctrl-C flag;call-specific attachment
 */
static int gdb_fileio_response_packet(struct connection *connection,
		char const *packet, int packet_size)
{
	struct target *target = get_target_from_connection(connection);
	char *separator;
	char *parsing_point;
	int fileio_retcode = strtoul(packet + 1, &separator, 16);
	int fileio_errno = 0;
	bool fileio_ctrl_c = false;
	int retval;

	LOG_DEBUG("-");

	if (*separator == ',') {
		parsing_point = separator + 1;
		fileio_errno = strtoul(parsing_point, &separator, 16);
		if (*separator == ',') {
			if (*(separator + 1) == 'C') {
				/* TODO: process ctrl-c */
				fileio_ctrl_c = true;
			}
		}
	}

	LOG_DEBUG("File-I/O response, retcode: 0x%x, errno: 0x%x, ctrl-c: %s",
			fileio_retcode, fileio_errno, fileio_ctrl_c ? "true" : "false");

	retval = target_gdb_fileio_end(target, fileio_retcode, fileio_errno, fileio_ctrl_c);
	if (retval != ERROR_OK)
		return ERROR_FAIL;

	/* After File-I/O ends, keep continue or step */
	if (gdb_running_type == 'c')
		retval = target_resume(target, 1, 0x0, 0, 0);
	else if (gdb_running_type == 's')
		retval = target_step(target, 1, 0x0, 0);
	else
		retval = ERROR_FAIL;

	if (retval != ERROR_OK)
		return ERROR_FAIL;

	return ERROR_OK;
}

static void gdb_log_callback(void *priv, const char *file, unsigned line,
		const char *function, const char *string)
{
	struct connection *connection = priv;
	struct gdb_connection *gdb_con = connection->priv;

	if (gdb_con->busy) {
		/* do not reply this using the O packet */
		return;
	}

	gdb_output_con(connection, string);
}

void gdb_sig_halted(struct connection *connection)
{
	char sig_reply[4];
	snprintf(sig_reply, 4, "T%2.2x", 2);
	gdb_put_packet(connection, sig_reply, 3);
}

static int gdb_input_inner(struct connection *connection)
{
	/* Do not allocate this on the stack */
	static char gdb_packet_buffer[GDB_BUFFER_SIZE];

	struct target *target;
	char const *packet = gdb_packet_buffer;
	int packet_size;
	int retval;
	struct gdb_connection *gdb_con = connection->priv;
	static int extended_protocol;

	target = get_target_from_connection(connection);

	/* drain input buffer. If one of the packets fail, then an error
	 * packet is replied, if applicable.
	 *
	 * This loop will terminate and the error code is returned.
	 *
	 * The calling fn will check if this error is something that
	 * can be recovered from, or if the connection must be closed.
	 *
	 * If the error is recoverable, this fn is called again to
	 * drain the rest of the buffer.
	 */
	do {
		packet_size = GDB_BUFFER_SIZE-1;
		retval = gdb_get_packet(connection, gdb_packet_buffer, &packet_size);
		if (retval != ERROR_OK)
			return retval;

		/* terminate with zero */
		gdb_packet_buffer[packet_size] = '\0';

		if (LOG_LEVEL_IS(LOG_LVL_DEBUG)) {
			if (packet[0] == 'X') {
				/* binary packets spew junk into the debug log stream */
				char buf[50];
				int x;
				for (x = 0; (x < 49) && (packet[x] != ':'); x++)
					buf[x] = packet[x];
				buf[x] = 0;
				LOG_DEBUG("received packet: '%s:<binary-data>'", buf);
			} else
				LOG_DEBUG("received packet: '%s'", packet);
		}

		if (packet_size > 0) {
			retval = ERROR_OK;
			switch (packet[0]) {
				case 'T':	/* Is thread alive? */
					gdb_thread_packet(connection, packet, packet_size);
					break;
				case 'H':	/* Set current thread ( 'c' for step and continue,
							 * 'g' for all other operations ) */
					gdb_thread_packet(connection, packet, packet_size);
					break;
				case 'q':
				case 'Q':
					retval = gdb_thread_packet(connection, packet, packet_size);
					if (retval == GDB_THREAD_PACKET_NOT_CONSUMED)
						retval = gdb_query_packet(connection, packet, packet_size);
					break;
				case 'g':
					retval = gdb_get_registers_packet(connection, packet, packet_size);
					break;
				case 'G':
					retval = gdb_set_registers_packet(connection, packet, packet_size);
					break;
				case 'p':
					retval = gdb_get_register_packet(connection, packet, packet_size);
					break;
				case 'P':
					retval = gdb_set_register_packet(connection, packet, packet_size);
					break;
				case 'm':
					retval = gdb_read_memory_packet(connection, packet, packet_size);
					break;
				case 'M':
					retval = gdb_write_memory_packet(connection, packet, packet_size);
					break;
				case 'z':
				case 'Z':
					retval = gdb_breakpoint_watchpoint_packet(connection, packet, packet_size);
					break;
				case '?':
					gdb_last_signal_packet(connection, packet, packet_size);
					break;
				case 'c':
				case 's':
				{
					gdb_thread_packet(connection, packet, packet_size);
					log_add_callback(gdb_log_callback, connection);

					if (gdb_con->mem_write_error) {
						LOG_ERROR("Memory write failure!");

						/* now that we have reported the memory write error,
						 * we can clear the condition */
						gdb_con->mem_write_error = false;
					}

					bool nostep = false;
					bool already_running = false;
					if (target->state == TARGET_RUNNING) {
						LOG_WARNING("WARNING! The target is already running. "
								"All changes GDB did to registers will be discarded! "
								"Waiting for target to halt.");
						already_running = true;
					} else if (target->state != TARGET_HALTED) {
						LOG_WARNING("The target is not in the halted nor running stated, " \
								"stepi/continue ignored.");
						nostep = true;
					} else if ((packet[0] == 's') && gdb_con->sync) {
						/* Hmm..... when you issue a continue in GDB, then a "stepi" is
						 * sent by GDB first to OpenOCD, thus defeating the check to
						 * make only the single stepping have the sync feature...
						 */
						nostep = true;
						LOG_WARNING("stepi ignored. GDB will now fetch the register state " \
								"from the target.");
					}
					gdb_con->sync = false;

					if (!already_running && nostep) {
						/* Either the target isn't in the halted state, then we can't
						 * step/continue. This might be early setup, etc.
						 *
						 * Or we want to allow GDB to pick up a fresh set of
						 * register values without modifying the target state.
						 *
						 */
						gdb_sig_halted(connection);

						/* stop forwarding log packets! */
						log_remove_callback(gdb_log_callback, connection);
					} else {
						/* We're running/stepping, in which case we can
						 * forward log output until the target is halted
						 */
						gdb_con->frontend_state = TARGET_RUNNING;
						target_call_event_callbacks(target, TARGET_EVENT_GDB_START);

						if (!already_running) {
							/* Here we don't want packet processing to stop even if this fails,
							 * so we use a local variable instead of retval. */
							retval = gdb_step_continue_packet(connection, packet, packet_size);
							if (retval != ERROR_OK) {
								/* we'll never receive a halted
								 * condition... issue a false one..
								 */
								gdb_frontend_halted(target, connection);
							}
						}
					}
				}
				break;
				case 'v':
					retval = gdb_v_packet(connection, packet, packet_size);
					break;
				case 'D':
					retval = gdb_detach(connection);
					extended_protocol = 0;
					break;
				case 'X':
					retval = gdb_write_memory_binary_packet(connection, packet, packet_size);
					if (retval != ERROR_OK)
						return retval;
					break;
				case 'k':
					if (extended_protocol != 0) {
						gdb_con->attached = false;
						break;
					}
					gdb_put_packet(connection, "OK", 2);
					return ERROR_SERVER_REMOTE_CLOSED;
				case '!':
					/* handle extended remote protocol */
					extended_protocol = 1;
					gdb_put_packet(connection, "OK", 2);
					break;
				case 'R':
					/* handle extended restart packet */
					breakpoint_clear_target(target);
					watchpoint_clear_target(target);
					command_run_linef(connection->cmd_ctx, "ocd_gdb_restart %s",
							target_name(target));
					/* set connection as attached after reset */
					gdb_con->attached = true;
					/*  info rtos parts */
					gdb_thread_packet(connection, packet, packet_size);
					break;

				case 'j':
					/* packet supported only by smp target i.e cortex_a.c*/
					/* handle smp packet replying coreid played to gbd */
					gdb_read_smp_packet(connection, packet, packet_size);
					break;

				case 'J':
					/* packet supported only by smp target i.e cortex_a.c */
					/* handle smp packet setting coreid to be played at next
					 * resume to gdb */
					gdb_write_smp_packet(connection, packet, packet_size);
					break;

				case 'F':
					/* File-I/O extension */
					/* After gdb uses host-side syscall to complete target file
					 * I/O, gdb sends host-side syscall return value to target
					 * by 'F' packet.
					 * The format of 'F' response packet is
					 * Fretcode,errno,Ctrl-C flag;call-specific attachment
					 */
					gdb_con->frontend_state = TARGET_RUNNING;
					log_add_callback(gdb_log_callback, connection);
					gdb_fileio_response_packet(connection, packet, packet_size);
					break;

				default:
					/* ignore unknown packets */
					LOG_DEBUG("ignoring 0x%2.2x packet", packet[0]);
					gdb_put_packet(connection, NULL, 0);
					break;
			}

			/* if a packet handler returned an error, exit input loop */
			if (retval != ERROR_OK)
				return retval;
		}

		if (gdb_con->ctrl_c) {
			if (target->state == TARGET_RUNNING) {
				retval = target_halt(target);
				if (retval != ERROR_OK)
					target_call_event_callbacks(target, TARGET_EVENT_GDB_HALT);
				gdb_con->ctrl_c = 0;
			} else {
				LOG_INFO("The target is not running when halt was requested, stopping GDB.");
				target_call_event_callbacks(target, TARGET_EVENT_GDB_HALT);
			}
		}

	} while (gdb_con->buf_cnt > 0);

	return ERROR_OK;
}

static int gdb_input(struct connection *connection)
{
	int retval = gdb_input_inner(connection);
	struct gdb_connection *gdb_con = connection->priv;
	if (retval == ERROR_SERVER_REMOTE_CLOSED)
		return retval;

	/* logging does not propagate the error, yet can set the gdb_con->closed flag */
	if (gdb_con->closed)
		return ERROR_SERVER_REMOTE_CLOSED;

	/* we'll recover from any other errors(e.g. temporary timeouts, etc.) */
	return ERROR_OK;
}

static int gdb_target_start(struct target *target, const char *port)
{
	struct gdb_service *gdb_service;
	int ret;
	gdb_service = malloc(sizeof(struct gdb_service));

	if (NULL == gdb_service)
		return -ENOMEM;

	gdb_service->target = target;
	gdb_service->core[0] = -1;
	gdb_service->core[1] = -1;
	target->gdb_service = gdb_service;

	ret = add_service("gdb",
			port, 1, &gdb_new_connection, &gdb_input,
			&gdb_connection_closed, gdb_service);
	/* initialialize all targets gdb service with the same pointer */
	{
		struct target_list *head;
		struct target *curr;
		head = target->head;
		while (head != (struct target_list *)NULL) {
			curr = head->target;
			if (curr != target)
				curr->gdb_service = gdb_service;
			head = head->next;
		}
	}
	return ret;
}

static int gdb_target_add_one(struct target *target)
{
	if (strcmp(gdb_port, "disabled") == 0) {
		LOG_INFO("gdb port disabled");
		return ERROR_OK;
	}

	/*  one gdb instance per smp list */
	if ((target->smp) && (target->gdb_service))
		return ERROR_OK;
	int retval = gdb_target_start(target, gdb_port_next);
	if (retval == ERROR_OK) {
		long portnumber;
		/* If we can parse the port number
		 * then we increment the port number for the next target.
		 */
		char *end;
		portnumber = strtol(gdb_port_next, &end, 0);
		if (!*end) {
			if (parse_long(gdb_port_next, &portnumber) == ERROR_OK) {
				free(gdb_port_next);
				if (portnumber) {
					gdb_port_next = alloc_printf("%d", portnumber+1);
				} else {
					/* Don't increment if gdb_port is 0, since we're just
					 * trying to allocate an unused port. */
					gdb_port_next = alloc_printf("0");
				}
			}
		}
	}
	return retval;
}

int gdb_target_add_all(struct target *target)
{
	if (strcmp(gdb_port, "disabled") == 0) {
		LOG_INFO("gdb server disabled");
		return ERROR_OK;
	}

	if (NULL == target) {
		LOG_WARNING("gdb services need one or more targets defined");
		return ERROR_OK;
	}

	while (NULL != target) {
		int retval = gdb_target_add_one(target);
		if (ERROR_OK != retval)
			return retval;

		target = target->next;
	}

	return ERROR_OK;
}

COMMAND_HANDLER(handle_gdb_sync_command)
{
	if (CMD_ARGC != 0)
		return ERROR_COMMAND_SYNTAX_ERROR;

	if (current_gdb_connection == NULL) {
		command_print(CMD_CTX,
			"gdb_sync command can only be run from within gdb using \"monitor gdb_sync\"");
		return ERROR_FAIL;
	}

	current_gdb_connection->sync = true;

	return ERROR_OK;
}

/* daemon configuration command gdb_port */
COMMAND_HANDLER(handle_gdb_port_command)
{
	int retval = CALL_COMMAND_HANDLER(server_pipe_command, &gdb_port);
	if (ERROR_OK == retval) {
		free(gdb_port_next);
		gdb_port_next = strdup(gdb_port);
	}
	return retval;
}

COMMAND_HANDLER(handle_gdb_memory_map_command)
{
	if (CMD_ARGC != 1)
		return ERROR_COMMAND_SYNTAX_ERROR;

	COMMAND_PARSE_ENABLE(CMD_ARGV[0], gdb_use_memory_map);
	return ERROR_OK;
}

COMMAND_HANDLER(handle_gdb_flash_program_command)
{
	if (CMD_ARGC != 1)
		return ERROR_COMMAND_SYNTAX_ERROR;

	COMMAND_PARSE_ENABLE(CMD_ARGV[0], gdb_flash_program);
	return ERROR_OK;
}

COMMAND_HANDLER(handle_gdb_report_data_abort_command)
{
	if (CMD_ARGC != 1)
		return ERROR_COMMAND_SYNTAX_ERROR;

	COMMAND_PARSE_ENABLE(CMD_ARGV[0], gdb_report_data_abort);
	return ERROR_OK;
}

/* gdb_breakpoint_override */
COMMAND_HANDLER(handle_gdb_breakpoint_override_command)
{
	if (CMD_ARGC == 0) {
		/* nothing */
	} else if (CMD_ARGC == 1) {
		gdb_breakpoint_override = 1;
		if (strcmp(CMD_ARGV[0], "hard") == 0)
			gdb_breakpoint_override_type = BKPT_HARD;
		else if (strcmp(CMD_ARGV[0], "soft") == 0)
			gdb_breakpoint_override_type = BKPT_SOFT;
		else if (strcmp(CMD_ARGV[0], "disable") == 0)
			gdb_breakpoint_override = 0;
	} else
		return ERROR_COMMAND_SYNTAX_ERROR;
	if (gdb_breakpoint_override)
		LOG_USER("force %s breakpoints",
			(gdb_breakpoint_override_type == BKPT_HARD) ? "hard" : "soft");
	else
		LOG_USER("breakpoint type is not overridden");

	return ERROR_OK;
}

COMMAND_HANDLER(handle_gdb_target_description_command)
{
	if (CMD_ARGC != 1)
		return ERROR_COMMAND_SYNTAX_ERROR;

	COMMAND_PARSE_ENABLE(CMD_ARGV[0], gdb_use_target_description);
	return ERROR_OK;
}

COMMAND_HANDLER(handle_gdb_save_tdesc_command)
{
	char *tdesc;
	uint32_t tdesc_length;
	struct target *target = get_current_target(CMD_CTX);

	int retval = gdb_generate_target_description(target, &tdesc);
	if (retval != ERROR_OK) {
		LOG_ERROR("Unable to Generate Target Description");
		return ERROR_FAIL;
	}

	tdesc_length = strlen(tdesc);

	struct fileio *fileio;
	size_t size_written;

	char *tdesc_filename = alloc_printf("%s.xml", target_type_name(target));
	if (tdesc_filename == NULL) {
		retval = ERROR_FAIL;
		goto out;
	}

	retval = fileio_open(&fileio, tdesc_filename, FILEIO_WRITE, FILEIO_TEXT);

	if (retval != ERROR_OK) {
		LOG_ERROR("Can't open %s for writing", tdesc_filename);
		goto out;
	}

	retval = fileio_write(fileio, tdesc_length, tdesc, &size_written);

	fileio_close(fileio);

	if (retval != ERROR_OK)
		LOG_ERROR("Error while writing the tdesc file");

out:
	free(tdesc_filename);
	free(tdesc);

	return retval;
}

static const struct command_registration gdb_command_handlers[] = {
	{
		.name = "gdb_sync",
		.handler = handle_gdb_sync_command,
		.mode = COMMAND_ANY,
		.help = "next stepi will return immediately allowing "
			"GDB to fetch register state without affecting "
			"target state",
		.usage = ""
	},
	{
		.name = "gdb_port",
		.handler = handle_gdb_port_command,
		.mode = COMMAND_ANY,
		.help = "Normally gdb listens to a TCP/IP port. Each subsequent GDB "
			"server listens for the next port number after the "
			"base port number specified. "
			"No arguments reports GDB port. \"pipe\" means listen to stdin "
			"output to stdout, an integer is base port number, \"disabled\" disables "
			"port. Any other string is are interpreted as named pipe to listen to. "
			"Output pipe is the same name as input pipe, but with 'o' appended.",
		.usage = "[port_num]",
	},
	{
		.name = "gdb_memory_map",
		.handler = handle_gdb_memory_map_command,
		.mode = COMMAND_CONFIG,
		.help = "enable or disable memory map",
		.usage = "('enable'|'disable')"
	},
	{
		.name = "gdb_flash_program",
		.handler = handle_gdb_flash_program_command,
		.mode = COMMAND_CONFIG,
		.help = "enable or disable flash program",
		.usage = "('enable'|'disable')"
	},
	{
		.name = "gdb_report_data_abort",
		.handler = handle_gdb_report_data_abort_command,
		.mode = COMMAND_CONFIG,
		.help = "enable or disable reporting data aborts",
		.usage = "('enable'|'disable')"
	},
	{
		.name = "gdb_breakpoint_override",
		.handler = handle_gdb_breakpoint_override_command,
		.mode = COMMAND_ANY,
		.help = "Display or specify type of breakpoint "
			"to be used by gdb 'break' commands.",
		.usage = "('hard'|'soft'|'disable')"
	},
	{
		.name = "gdb_target_description",
		.handler = handle_gdb_target_description_command,
		.mode = COMMAND_CONFIG,
		.help = "enable or disable target description",
		.usage = "('enable'|'disable')"
	},
	{
		.name = "gdb_save_tdesc",
		.handler = handle_gdb_save_tdesc_command,
		.mode = COMMAND_EXEC,
		.help = "Save the target description file",
	},
	COMMAND_REGISTRATION_DONE
};

int gdb_register_commands(struct command_context *cmd_ctx)
{
	gdb_port = strdup("3333");
	gdb_port_next = strdup("3333");
	return register_commands(cmd_ctx, NULL, gdb_command_handlers);
}

void gdb_set_frontend_state_running(struct connection *connection)
{
	struct gdb_connection *gdb_con = connection->priv;
	gdb_con->frontend_state = TARGET_RUNNING;
}<|MERGE_RESOLUTION|>--- conflicted
+++ resolved
@@ -2586,19 +2586,14 @@
 		char const *packet, int packet_size)
 {
 	struct gdb_connection *gdb_connection = connection->priv;
-	struct target *target;
 	int result;
 
-<<<<<<< HEAD
 	struct target *target = get_target_from_connection(connection);
 	if (target->rtos != NULL && target->rtos->gdb_v_packet != NULL) {
 		int out = target->rtos->gdb_v_packet(connection, packet, packet_size);
 		if (out != GDB_THREAD_PACKET_NOT_CONSUMED)
 			return out;
 	}
-=======
-	target = get_target_from_connection(connection);
->>>>>>> 1c2e3d41
 
 	/* if flash programming disabled - send a empty reply */
 
